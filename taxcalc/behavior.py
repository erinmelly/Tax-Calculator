"""
Tax-Calculator elasticity-based behavioral-response Behavior class.
"""
# CODING-STYLE CHECKS:
# pep8 --ignore=E402 behavior.py
# pylint --disable=locally-disabled --extension-pkg-whitelist=numpy behavior.py
# (when importing numpy, add "--extension-pkg-whitelist=numpy" pylint option)

import copy
import numpy as np
from .policy import Policy
from .parameters import ParametersBase


class Behavior(ParametersBase):
    """
    Constructor for elasticity-based behavioral-response class.

    Parameters
    ----------
    behavior_dict: dictionary of PARAM:DESCRIPTION pairs
        dictionary of behavioral-response elasticities; if None, default
        elasticities are read from the behavior.json file.

    start_year: integer
        first calendar year for behavioral-response elasticities.

    num_years: integer
        number of calendar years for which to specify elasticity
        values beginning with start_year.

    inflation_rates: must be equal to None.

    Raises
    ------
    ValueError:
        if behavior_dict is neither None nor a dictionary.
        if num_years is less than one.
        if inflation_rates is not equal to None.

    Returns
    -------
    class instance: Behavior
    """

    JSON_START_YEAR = Policy.JSON_START_YEAR
    DEFAULTS_FILENAME = 'behavior.json'
    DEFAULT_NUM_YEARS = Policy.DEFAULT_NUM_YEARS

    def __init__(self, behavior_dict=None,
                 start_year=JSON_START_YEAR,
                 num_years=DEFAULT_NUM_YEARS,
                 inflation_rates=None):
        super(Behavior, self).__init__()
        if behavior_dict is None:
            self._vals = self._params_dict_from_json_file()
        elif isinstance(behavior_dict, dict):
            self._vals = behavior_dict
        else:
            raise ValueError('behavior_dict is not None or a dictionary')
        if num_years < 1:
            raise ValueError('num_years < 1 in Behavior ctor')
        if inflation_rates is not None:
            raise ValueError('inflation_rates != None in Behavior ctor')
        self.initialize(start_year, num_years)

    def update_behavior(self, revisions):
        """
        Update behavior for given revisions, a dictionary consisting
        of one or more year:modification dictionaries.
        For example: {2014: {'_BE_sub': [0.4, 0.3]}}
        Also checks for valid elasticity values in revisions dictionary.
        NOTE: this method uses the specified revisions to update the
              DEFAULT elasticity values, so use this method just once
              rather than calling it sequentially in an attempt to update
              elasticities in several steps.
        """
        precall_current_year = self.current_year
        self.set_default_vals()
        msg = '{} elasticity cannot be {}; value is {}'
        pos = 'positive'
        neg = 'negative'
        revision_years = sorted(list(revisions.keys()))
        for year in revision_years:
            self.set_year(year)
            # enforce valid elasticity values in each revisons[year] dictionary
            for elast in revisions[year]:
                for idx in range(len(revisions[year][elast])):
                    val = revisions[year][elast][idx]
                    if elast == '_BE_inc':
                        if val > 0.0:
                            raise ValueError(msg.format(elast, pos, val))
                    elif elast == '_BE_sub':
                        if val < 0.0:
                            raise ValueError(msg.format(elast, neg, val))
                    elif elast == '_BE_cg':
                        if val < 0.0:
                            raise ValueError(msg.format(elast, neg, val))
                    else:
                        raise ValueError('illegal elasticity {}'.format(elast))
            # update valid elasticity values for year
            self._update({year: revisions[year]})
        self.set_year(precall_current_year)

    def has_response(self):
        """
        Returns true if any behavioral-response elasticity is non-zero for
        the current_year; returns false if all elasticities are zero.
        """
        # pylint: disable=no-member
        if self.BE_inc or self.BE_sub or self.BE_cg:
            return True
        else:
            return False

    @staticmethod
    def response(calc_x, calc_y):
        """
        Modify calc_y records to account for behavioral responses that arise
        from the policy reform that involves moving from calc_x.policy to
        calc_y.policy.
        Returns new Calculator object --- a deepcopy of calc_y --- that
        incorporates behavioral responses to the reform.
        """
<<<<<<< HEAD
        # pylint: disable=too-many-locals
        assert calc_x.records.dim == calc_y.records.dim
        # Calculate marginal tax rates and the corresponding
        # proportional changes (pch) in marginal net-of-tax rates
        if calc_y.behavior.BE_sub:
            # e00200p is taxpayer's wages+salary
            wage_mtr_x, wage_mtr_y = Behavior._mtr_xy(calc_x, calc_y,
                                                      mtr_of='e00200p',
                                                      tax_type='combined')
            wage_pch = ((1. - wage_mtr_y) / (1. - wage_mtr_x)) - 1.
        if calc_y.behavior.BE_cg:
            # p23250 is filing unit's long-term capital gains
            ltcg_mtr_x, ltcg_mtr_y = Behavior._mtr_xy(calc_x, calc_y,
                                                      mtr_of='p23250',
                                                      tax_type='iitax')
            ltcg_pch = ((1. - ltcg_mtr_y) / (1. - ltcg_mtr_x)) - 1.
        # Calculate proportional change (pch) in after-tax income, ati
        if calc_y.behavior.BE_inc:
            # c00100 is filing unit's adjusted gross income, AGI
            # _combined is filing unit's income+payroll tax liability
            # pylint: disable=protected-access
            ati_x = calc_x.records.c00100 - calc_x.records._combined
            ati_y = calc_y.records.c00100 - calc_y.records._combined
            ati_pch = (ati_y / ati_x) - 1.
=======
        # Calculate marginal tax rates
        #   e00200p is taxpayer's wages+salary
        #   p23250 is filing unit's long-term capital gains
        wage_mtr_x, wage_mtr_y = Behavior._mtr_xy(calc_x, calc_y,
                                                  mtr_of='e00200p',
                                                  liability_type='combined')
        ltcg_mtr_x, ltcg_mtr_y = Behavior._mtr_xy(calc_x, calc_y,
                                                  mtr_of='p23250',
                                                  liability_type='iitax')
        # Calculate proportional change (pch) in marginal net-of-tax rates
        wage_pch = ((1. - wage_mtr_y) - (1. - wage_mtr_x)) / (1. - wage_mtr_x)
        ltcg_pch = ((1. - ltcg_mtr_y) - (1. - ltcg_mtr_x)) / (1. - ltcg_mtr_x)
>>>>>>> d2d3fb25
        # Calculate magnitude of substitution and income effects and their sum
        #   c04800 is filing unit's taxable income
        if calc_y.behavior.BE_sub:
            sub = calc_y.behavior.BE_sub * wage_pch * calc_x.records.c04800
        else:
            sub = np.zeros(calc_x.records.dim)
        if calc_y.behavior.BE_inc:
            inc = calc_y.behavior.BE_inc * ati_pch * ati_x
        else:
            inc = np.zeros(calc_x.records.dim)
        taxinc_chg = sub + inc
        # Calculate magnitude of behavioral response in long-term capital gains
        if calc_y.behavior.BE_cg:
            ltcg_chg = calc_y.behavior.BE_cg * ltcg_pch * calc_x.records.p23250
        else:
            ltcg_chg = np.zeros(calc_x.records.dim)
        # Add behavioral-response changes to income sources
<<<<<<< HEAD
        calc_y_behv = copy.deepcopy(calc_y)
        calc_y_behv = Behavior._update_ordinary_income(taxinc_chg, calc_y_behv)
        calc_y_behv = Behavior._update_cap_gain_income(ltcg_chg, calc_y_behv)
=======
        calc_y_behavior = copy.deepcopy(calc_y)
        calc_y_behavior = Behavior._update_ordinary_income(tax_inc_change,
                                                           calc_y_behavior)
        calc_y_behavior = Behavior._update_cap_gain_income(cap_gain_change,
                                                           calc_y_behavior)
>>>>>>> d2d3fb25
        # Recalculate post-reform taxes incorporating behavioral responses
        calc_y_behv.calc_all()
        return calc_y_behv

    # ----- begin private methods of Behavior class -----

    @staticmethod
<<<<<<< HEAD
    def _update_ordinary_income(taxinc_change, calc):
=======
    def _update_ordinary_income(taxinc_change, calc_y):
>>>>>>> d2d3fb25
        """
        Implement total taxable income change induced by behavioral response.
        """
<<<<<<< HEAD
        # Assume no behv response for filing units with no, or negative, AGI
        delta_income = np.where(calc.records.c00100 > 0., taxinc_change, 0.)
        # Compute itemized deductions, ided
=======
        delta_inc = np.where(calc_y.records.c00100 > 0, taxinc_change, 0.)
        # Allocate taxinc_change across different income sources
>>>>>>> d2d3fb25
        # pylint: disable=protected-access
        ided = np.where(calc.records.c04470 < calc.records._standard,
                        0.,
                        calc.records.c04470)
        # Compute AGI plus itemized deductions, agi_ided
        agi_ided = calc.records.c00100 + ided
        # Allocate delta_income
        delta_wage = np.where(agi_ided > 0.,
                              delta_income * calc.records.e00200 / agi_ided,
                              0.)
        oinc = calc.records.c00100 - calc.records.e00200
        delta_oinc = np.where(agi_ided > 0.,
                              delta_income * oinc / agi_ided,
                              0.)
        delta_ided = np.where(agi_ided > 0.,
                              delta_income * ided / agi_ided,
                              0.)
        calc.records.e00200 = calc.records.e00200 + delta_wage
        calc.records.e00200p = calc.records.e00200p + delta_wage
        calc.records.e00300 = calc.records.e00300 + delta_oinc
        calc.records.e19570 = np.where(ided > 0.,
                                       calc.records.e19570 + delta_ided,
                                       0.)
        # TODO, we should create a behavioral modification
        # variable instead of using e19570
        return calc

    @staticmethod
<<<<<<< HEAD
    def _update_cap_gain_income(cap_gain_change, calc):
=======
    def _update_cap_gain_income(cap_gain_change, calc_y):
>>>>>>> d2d3fb25
        """
        Implement capital gain change induced by behavioral responses.
        """
        calc.records.p23250 = calc.records.p23250 + cap_gain_change
        return calc

    @staticmethod
<<<<<<< HEAD
    def _mtr_xy(calc_x, calc_y, mtr_of='e00200p', tax_type='combined'):
=======
    def _mtr_xy(calc_x, calc_y, mtr_of, liability_type):
>>>>>>> d2d3fb25
        """
        Computes marginal tax rates for Calculator objects calc_x and calc_y
        for specified mtr_of income type and specified tax_type.
        """
        _, iitax_x, combined_x = calc_x.mtr(mtr_of)
        _, iitax_y, combined_y = calc_y.mtr(mtr_of)
        if tax_type == 'combined':
            return (combined_x, combined_y)
        elif tax_type == 'iitax':
            return (iitax_x, iitax_y)
        else:
            raise ValueError('tax_type must be "combined" or "iitax"')

# end Behavior class<|MERGE_RESOLUTION|>--- conflicted
+++ resolved
@@ -122,7 +122,6 @@
         Returns new Calculator object --- a deepcopy of calc_y --- that
         incorporates behavioral responses to the reform.
         """
-<<<<<<< HEAD
         # pylint: disable=too-many-locals
         assert calc_x.records.dim == calc_y.records.dim
         # Calculate marginal tax rates and the corresponding
@@ -147,20 +146,6 @@
             ati_x = calc_x.records.c00100 - calc_x.records._combined
             ati_y = calc_y.records.c00100 - calc_y.records._combined
             ati_pch = (ati_y / ati_x) - 1.
-=======
-        # Calculate marginal tax rates
-        #   e00200p is taxpayer's wages+salary
-        #   p23250 is filing unit's long-term capital gains
-        wage_mtr_x, wage_mtr_y = Behavior._mtr_xy(calc_x, calc_y,
-                                                  mtr_of='e00200p',
-                                                  liability_type='combined')
-        ltcg_mtr_x, ltcg_mtr_y = Behavior._mtr_xy(calc_x, calc_y,
-                                                  mtr_of='p23250',
-                                                  liability_type='iitax')
-        # Calculate proportional change (pch) in marginal net-of-tax rates
-        wage_pch = ((1. - wage_mtr_y) - (1. - wage_mtr_x)) / (1. - wage_mtr_x)
-        ltcg_pch = ((1. - ltcg_mtr_y) - (1. - ltcg_mtr_x)) / (1. - ltcg_mtr_x)
->>>>>>> d2d3fb25
         # Calculate magnitude of substitution and income effects and their sum
         #   c04800 is filing unit's taxable income
         if calc_y.behavior.BE_sub:
@@ -178,17 +163,9 @@
         else:
             ltcg_chg = np.zeros(calc_x.records.dim)
         # Add behavioral-response changes to income sources
-<<<<<<< HEAD
         calc_y_behv = copy.deepcopy(calc_y)
         calc_y_behv = Behavior._update_ordinary_income(taxinc_chg, calc_y_behv)
         calc_y_behv = Behavior._update_cap_gain_income(ltcg_chg, calc_y_behv)
-=======
-        calc_y_behavior = copy.deepcopy(calc_y)
-        calc_y_behavior = Behavior._update_ordinary_income(tax_inc_change,
-                                                           calc_y_behavior)
-        calc_y_behavior = Behavior._update_cap_gain_income(cap_gain_change,
-                                                           calc_y_behavior)
->>>>>>> d2d3fb25
         # Recalculate post-reform taxes incorporating behavioral responses
         calc_y_behv.calc_all()
         return calc_y_behv
@@ -196,22 +173,13 @@
     # ----- begin private methods of Behavior class -----
 
     @staticmethod
-<<<<<<< HEAD
     def _update_ordinary_income(taxinc_change, calc):
-=======
-    def _update_ordinary_income(taxinc_change, calc_y):
->>>>>>> d2d3fb25
         """
         Implement total taxable income change induced by behavioral response.
         """
-<<<<<<< HEAD
         # Assume no behv response for filing units with no, or negative, AGI
         delta_income = np.where(calc.records.c00100 > 0., taxinc_change, 0.)
         # Compute itemized deductions, ided
-=======
-        delta_inc = np.where(calc_y.records.c00100 > 0, taxinc_change, 0.)
-        # Allocate taxinc_change across different income sources
->>>>>>> d2d3fb25
         # pylint: disable=protected-access
         ided = np.where(calc.records.c04470 < calc.records._standard,
                         0.,
@@ -240,11 +208,7 @@
         return calc
 
     @staticmethod
-<<<<<<< HEAD
     def _update_cap_gain_income(cap_gain_change, calc):
-=======
-    def _update_cap_gain_income(cap_gain_change, calc_y):
->>>>>>> d2d3fb25
         """
         Implement capital gain change induced by behavioral responses.
         """
@@ -252,11 +216,7 @@
         return calc
 
     @staticmethod
-<<<<<<< HEAD
     def _mtr_xy(calc_x, calc_y, mtr_of='e00200p', tax_type='combined'):
-=======
-    def _mtr_xy(calc_x, calc_y, mtr_of, liability_type):
->>>>>>> d2d3fb25
         """
         Computes marginal tax rates for Calculator objects calc_x and calc_y
         for specified mtr_of income type and specified tax_type.
