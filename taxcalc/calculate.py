--- conflicted
+++ resolved
@@ -236,21 +236,12 @@
         Parameters
         ----------
         income_type_str: string
-<<<<<<< HEAD
-<<<<<<< HEAD
-            specifies a list of income types that is increased to compute
-=======
             specifies type of income that is increased to compute
->>>>>>> a178eef2
             the marginal tax rates (see mtr_valid_income_types below).
 
         finite_diff: float
-            specifies marginal amount to be added to income in order to
-            calculate the marginal tax rate.
-=======
             specifies type of income that is increased to compute the
             marginal tax rates.  See Notes for list of valid income types.
->>>>>>> upstream/master
 
         wrt_full_compensation: boolean
             specifies whether or not marginal tax rates on earned income
