--- conflicted
+++ resolved
@@ -988,19 +988,12 @@
 
 
 @iterate_jit(nopython=True)
-<<<<<<< HEAD
 def NumDep(EIC, c00100, c01000, e00400, MARS, EITC_ps, EITC_MinEligAge,
-           EITC_MaxEligAge, EITC_ps_MarriedJ, EITC_rt, c59560, EITC_c,
-           EITC_prt, e83080, e00300, e00600, e40223, e25360, e25430, p25470,
-           e25400, e25500, numextra, e26210, e26340, e27200, e26205, e26320,
-           EITC_InvestIncome_c, _earned, c59660, _exact, e59560, age):
-=======
-def NumDep(EIC, c00100, c01000, e00400, MARS, EITC_ps,
-           EITC_ps_MarriedJ, EITC_rt, c59560, EITC_c, EITC_prt, e83080, e00300,
-           e00600, e40223, e25360, e25430, p25470, e25400, e25500,
-           e26210, e26340, e27200, e26205, e26320, EITC_InvestIncome_c,
-           age_head, age_spouse, _earned, c59660, _exact, e59560):
->>>>>>> 0d665c4e
+           age_head, EITC_MaxEligAge, EITC_ps_MarriedJ, EITC_rt, c59560,
+           EITC_c, age_spouse, EITC_prt, e83080, e00300, e00600, e40223,
+           e25360, e25430, p25470, e25400, e25500, e26210, e26340, e27200,
+           e26205, e26320, EITC_InvestIncome_c, _earned, c59660, _exact,
+           e59560):
     """
     NumDep function: ...
     """
@@ -1039,40 +1032,27 @@
         _dy = 0.
     if MARS != 3 and MARS != 6 and _dy > EITC_InvestIncome_c:
         _preeitc = 0.
-<<<<<<< HEAD
-
-    if age == 0:
-        if (EIC == 0 and ((MARS == 2 and numextra >= 2.) or
-                          (MARS != 2 and numextra >= 1.))):
-            c59660 = 0.
-        else:
-            c59660 = _preeitc
-    else:
-        if (EIC == 0 and (age < EITC_MinEligAge or age > EITC_MaxEligAge)):
-            c59660 = 0.
-        else:
-            c59660 = _preeitc
-
-=======
+
     if EIC == 0:
         # enforce age eligibility rule for those with no EITC-eligible children
         # (assume that an unknown age_head value implies EITC age eligibility)
         if MARS == 2:
             if age_head == 0 or \
-               (age_head >= 25 and age_head <= 64) or \
-               (age_spouse >= 25 and age_spouse <= 64):
+               (age_head >= EITC_MinEligAge and age_head <= EITC_MaxEligAge) \
+               or (age_spouse >= EITC_MinEligAge and
+                   age_spouse <= EITC_MaxEligAge):
                 c59660 = _preeitc
             else:
                 c59660 = 0.
         else:
             if age_head == 0 or \
-               age_head >= 25 and age_head <= 64:
+               age_head >= EITC_MinEligAge and age_head <= EITC_MaxEligAge:
                 c59660 = _preeitc
             else:
                 c59660 = 0.
     else:
         c59660 = _preeitc
->>>>>>> 0d665c4e
+
     if c59660 == 0:
         c59560 = 0.
     return (_modagi, c59560, c59660, _val_ymax,
