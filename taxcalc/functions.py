--- conflicted
+++ resolved
@@ -155,13 +155,8 @@
     c01000 = max((-3000. / _sep), c23650)
     # compute ymod* variables
     ymod1 = (e00200 + e00700 + e00800 + e00900 + e01400 + e01700 +
-<<<<<<< HEAD
              (1 - ALD_Interest_ec) * (e00300 + e00600 +
                                       c01000 + e01100 + e01200) +
-=======
-             (1 - ALD_Investment_ec) *
-             (e00300 + e00600 + c01000 + e01100 + e01200) +
->>>>>>> 591dc120
              e02000 + e02100 + e02300)
     ymod2 = e00400 + (0.50 * e02400) - c02900
     ymod3 = (1 - ALD_StudentLoan_HC) * e03210 + e03230 + e03240
