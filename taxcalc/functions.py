"""
Tax-Calculator functions that calculate payroll and individual income taxes.
"""
# CODING-STYLE CHECKS:
# pep8 --ignore=E402 functions.py
# pylint --disable=locally-disabled --extension-pkg-whitelist=numpy function.py
# (when importing numpy, add "--extension-pkg-whitelist=numpy" pylint option)
#
# pylint: disable=too-many-lines
# pylint: disable=invalid-name
# pylint: disable=too-many-arguments
# pylint: disable=too-many-locals


import math
import numpy as np
from .decorators import iterate_jit, jit
import copy


@iterate_jit(nopython=True)
def EI_PayrollTax(SS_Earnings_c, e00200, e00200p, e00200s,
                  FICA_ss_trt, FICA_mc_trt,
                  e00900p, e00900s, e02100p, e02100s,
                  _payrolltax, ptax_was, ptax_sey, c03260,
                  _sey, _earned, _earned_p, _earned_s):
    """
    EI_PayrollTax function: computes total earned income and some part of
    total OASDI+HI payroll taxes.
    """
    # compute _sey and its individual components
    sey_p = e00900p + e02100p
    sey_s = e00900s + e02100s
    _sey = sey_p + sey_s  # total self-employment income for filing unit

    # compute taxable earnings for OASDI FICA ('was' denotes 'wage and salary')
    sey_frac = 1.0 - 0.5 * (FICA_ss_trt + FICA_mc_trt)
    txearn_was_p = min(SS_Earnings_c, e00200p)
    txearn_was_s = min(SS_Earnings_c, e00200s)
    txearn_sey_p = min(max(0., sey_p * sey_frac), SS_Earnings_c - txearn_was_p)
    txearn_sey_s = min(max(0., sey_s * sey_frac), SS_Earnings_c - txearn_was_s)

    # compute OASDI payroll taxes on was and sey taxable earnings separately
    ptax_ss_was_p = FICA_ss_trt * txearn_was_p
    ptax_ss_was_s = FICA_ss_trt * txearn_was_s
    ptax_ss_sey_p = FICA_ss_trt * txearn_sey_p
    ptax_ss_sey_s = FICA_ss_trt * txearn_sey_s

    # compute regular HI payroll taxes for all was and sey earnings separately
    ptax_mc_was_p = FICA_mc_trt * e00200p
    ptax_mc_was_s = FICA_mc_trt * e00200s
    ptax_mc_sey_p = FICA_mc_trt * max(0., sey_p * sey_frac)
    ptax_mc_sey_s = FICA_mc_trt * max(0., sey_s * sey_frac)

    # compute regular payroll taxes on wage-and-salary and on sey earnings
    ptax_was = ptax_ss_was_p + ptax_ss_was_s + ptax_mc_was_p + ptax_mc_was_s
    ptax_sey = ptax_ss_sey_p + ptax_ss_sey_s + ptax_mc_sey_p + ptax_mc_sey_s

    # compute total regular payroll taxes for filing unit
    _payrolltax = ptax_was + ptax_sey

    # compute AGI deduction for "employer share" of self-employment taxes
    c03260 = 0.5 * ptax_sey  # half of ptax_sey represents the "employer share"

    # compute _earned and its individual components
    _earned = max(0., e00200 + _sey - c03260)
    _earned_p = max(0., e00200p + sey_p -
                    0.5 * (ptax_ss_sey_p + ptax_mc_sey_p))
    _earned_s = max(0., e00200s + sey_s -
                    0.5 * (ptax_ss_sey_s + ptax_mc_sey_s))

    return (_sey, _payrolltax, ptax_was, ptax_sey, c03260,
            _earned, _earned_p, _earned_s)


@iterate_jit(nopython=True)
def Adj(e03150, e03210, c03260,
        e03270, e03300, e03400, e03500,
        e03220, e03230, e03240, e03290, ALD_StudentLoan_HC,
        ALD_SelfEmploymentTax_HC, ALD_SelfEmp_HealthIns_HC, ALD_KEOGH_SEP_HC,
        ALD_EarlyWithdraw_HC, ALD_Alimony_HC,
        c02900):
    """
    Adj calculated Form 1040 adjustments

    Notes
    -----
    Taxpayer characteristics:
        e03210 : Student loan interst deduction

        e03220 : Education Expense deduction

        e03150 : Total deduction IRA contributions

        e03230 : Education credit adjustments

        e03240 : Domestic Production Activity Deduction

        c03260 : Self employed payroll tax deduction

        e03270 : Self employed health insurance deduction

        e03290 : HSA deduction computer amount

        e03300 : Payments to a KEOGH plan and SEP deduction

        e03400 : Forfeited interest penalty early withdraw

        e03500 : Alimony withdraw

    Tax law parameters:
        ALD_StudentLoan_HC : Deduction for student loan interest haircut

        ALD_SelfEmploymentTax_HC : Deduction for self-employment tax haircut

        ALD_SelfEmp_HealthIns_HC :
        Deduction for self employed health insurance haircut

        ALD_KEOGH_SEP_HC :
        Deduction for payment to either KEOGH or SEP plan haircut

        ALD_EarlyWithdraw_HC : Deduction for forfeited interest penalty haricut

        ALD_Alimony_HC : Deduction for alimony payment haircut

    Returns
    -------
    c02900 : total Form 1040 adjustments
    """
    # Form 2555 foreign earned income deduction is always zero
    # Form 1040 adjustments
    c02900 = (e03150 +
              (1 - ALD_StudentLoan_HC) * e03210 +
              (1 - ALD_SelfEmploymentTax_HC) * c03260 +
              (1 - ALD_SelfEmp_HealthIns_HC) * e03270 +
              (1 - ALD_KEOGH_SEP_HC) * e03300 +
              (1 - ALD_EarlyWithdraw_HC) * e03400 +
              (1 - ALD_Alimony_HC) * e03500 +
              e03220 + e03230 + e03240 + e03290)
    return c02900


@iterate_jit(nopython=True)
def CapGains(p23250, p22250, _sep, ALD_Interest_ec, ALD_StudentLoan_HC,
             e00200, e00300, e00600, e00700, e00800,
             e00900, e01100, e01200, e01400, e01700, e02000, e02100,
             e02300, e00400, e02400, c02900, e03210, e03230, e03240,
             c01000, c23650, ymod, ymod1):
    """
    CapGains function: ...
    """
    # net capital gain (long term + short term) before exclusion
    c23650 = p23250 + p22250
    # limitation on capital losses
    c01000 = max((-3000. / _sep), c23650)
    # compute ymod* variables
    ymod1 = (e00200 + (1 - ALD_Interest_ec) * e00300 + e00600 + e00700 +
             e00800 + e00900 + c01000 + e01100 + e01200 + e01400 + e01700 +
             e02000 + e02100 + e02300)
    ymod2 = e00400 + (0.50 * e02400) - c02900
    ymod3 = (1 - ALD_StudentLoan_HC) * e03210 + e03230 + e03240
    ymod = ymod1 + ymod2 + ymod3
    return (c01000, c23650, ymod, ymod1)


@iterate_jit(nopython=True)
def SSBenefits(MARS, ymod, e02400, SS_thd50, SS_thd85,
               SS_percentage1, SS_percentage2, c02500):
    """
    SSBenefits function calculates OASDI benefits included in AGI, c02500.
    """
    if ymod < SS_thd50[MARS - 1]:
        c02500 = 0.
    elif ymod >= SS_thd50[MARS - 1] and ymod < SS_thd85[MARS - 1]:
        c02500 = SS_percentage1 * min(ymod - SS_thd50[MARS - 1], e02400)
    else:
        c02500 = min(SS_percentage2 * (ymod - SS_thd85[MARS - 1]) +
                     SS_percentage1 *
                     min(e02400, SS_thd85[MARS - 1] -
                         SS_thd50[MARS - 1]), SS_percentage2 * e02400)
    return c02500


@iterate_jit(nopython=True)
def AGI(ymod1, c02500, c02900, XTOT, MARS, _sep, DSI, _exact,
        II_em, II_em_ps, II_prt,
        II_credit, II_credit_ps, II_credit_prt,
        c00100, pre_c04600, c04600, personal_credit):
    """
    AGI function: compute Adjusted Gross Income, c00100,
                  compute personal exemption amount, c04600, and
                  compute personal_credit amount
    """
    # calculate AGI assuming no foreign earned income exclusion
    c00100 = ymod1 + c02500 - c02900
    # calculate personal exemption amount
    pre_c04600 = XTOT * II_em
    if DSI:
        pre_c04600 = 0.
    # phase-out personal exemption amount
    if _exact == 1:  # exact calculation as on tax forms
        line5 = max(0., c00100 - II_em_ps[MARS - 1])
        line6 = math.ceil(line5 / (2500. / _sep))
        line7 = II_prt * line6
        c04600 = max(0., pre_c04600 * (1. - line7))
    else:  # smoothed calculation needed for sensible mtr calculation
        dispc_numer = II_prt * (c00100 - II_em_ps[MARS - 1])
        dispc_denom = 2500. / _sep
        dispc = min(1., max(0., dispc_numer / dispc_denom))
        c04600 = pre_c04600 * (1. - dispc)
    # calculate personal credit amount
    personal_credit = II_credit[MARS - 1]
    # phase-out personal credit amount
    if II_credit_prt > 0. and c00100 > II_credit_ps[MARS - 1]:
        credit_phaseout = II_credit_prt * (c00100 - II_credit_ps[MARS - 1])
        personal_credit = max(0., personal_credit - credit_phaseout)
    return (c00100, pre_c04600, c04600, personal_credit)


@iterate_jit(nopython=True)
def ItemDed(e17500, e18400, e18500,
            e20500, e20400, e19200, e19800, e20100,
            MARS, age_head, age_spouse,
            c00100, c04470, c17000, c18300, c20500, c19200,
            c20800, c21040, c21060,
            ID_ps, ID_Medical_frt, ID_Medical_frt_add4aged, ID_Medical_HC,
            ID_Casualty_frt_in_pufcsv_year,
            ID_Casualty_frt, ID_Casualty_HC, ID_Miscellaneous_frt,
            ID_Miscellaneous_HC, ID_Charity_crt_all, ID_Charity_crt_noncash,
            ID_prt, ID_crt, ID_StateLocalTax_HC, ID_Charity_frt,
            ID_Charity_HC, ID_InterestPaid_HC, ID_RealEstate_HC):
    """
    ItemDed function: itemized deductions, Form 1040, Schedule A

    Notes
    -----
    Tax Law Parameters:
        ID_ps : Itemized deduction phaseout AGI start (Pease)

        ID_crt : Itemized deduction maximum phaseout
        as a decimal fraction of total itemized deduction (Pease)

        ID_prt : Itemized deduction phaseout rate (Pease)

        ID_Medical_frt : Deduction for medical expenses;
        floor as a decimal fraction of AGI

        ID_Medical_frt_add4aged : Addon for medical expenses deduction for
        elderly; addon as a decimal fraction of AGI

        ID_Casualty_frt : Deduction for casualty loss;
        floor as a decimal fraction of AGI

        ID_Miscellaneous_frt : Deduction for miscellaneous expenses;
        floor as a decimal fraction of AGI

        ID_Charity_crt_all : Deduction for all charitable contributions;
        ceiling as a decimal fraction of AGI

        ID_Charity_crt_noncash : Deduction for noncash charitable
        contributions; ceiling as a decimal fraction of AGI

        ID_Charity_frt : Disregard for charitable contributions;
        floor as a decimal fraction of AGI

    Taxpayer Characteristics:
        e17500 : Medical expenses

        e18400 : State and local taxes

        e18500 : Real-estate taxes

        e19200 : Interest paid

        e19800 : Charity cash contributions

        e20100 : Charity noncash contributions

        e20400 : Total miscellaneous expenses

        e20500 : Net [of disregard] casualty or theft loss

    Returns
    -------
    c04470 : Itemized deduction amount (and other intermediate variables)
    """
    posagi = max(c00100, 0.)
    # Medical
    medical_frt = ID_Medical_frt
    if age_head >= 65 or (MARS == 2 and age_spouse >= 65):
        medical_frt += ID_Medical_frt_add4aged
    c17750 = medical_frt * posagi
    c17000 = max(0., e17500 - c17750) * (1. - ID_Medical_HC)
    # State and local taxes
    c18300 = ((1. - ID_StateLocalTax_HC) * max(e18400, 0.) +
              (1. - ID_RealEstate_HC) * e18500)
    # Interest paid
    c19200 = e19200 * (1. - ID_InterestPaid_HC)
    # Charity
    lim30 = min(ID_Charity_crt_noncash * posagi, e20100)
    c19700 = min(ID_Charity_crt_all * posagi, lim30 + e19800)
    charity_floor = ID_Charity_frt * posagi  # floor is zero in present law
    c19700 = max(0., c19700 - charity_floor) * (1. - ID_Charity_HC)
    # Casualty
    if e20500 > 0.0:  # add back to e20500 the PUFCSV_YEAR disregard amount
        c37703 = e20500 + ID_Casualty_frt_in_pufcsv_year * posagi
    else:  # small pre-disregard e20500 values are assumed to be zero
        c37703 = 0.
    c20500 = (max(0., c37703 - ID_Casualty_frt * posagi) *
              (1. - ID_Casualty_HC))
    # Miscellaneous
    c20400 = e20400
    c20750 = ID_Miscellaneous_frt * posagi
    c20800 = max(0., c20400 - c20750) * (1. - ID_Miscellaneous_HC)
    # Gross Itemized Deductions
    c21060 = c17000 + c18300 + c19200 + c19700 + c20500 + c20800
    # Limitation on total itemized deductions
    nonlimited = c17000 + c20500
    limitstart = ID_ps[MARS - 1]
    if c21060 > nonlimited and c00100 > limitstart:
        dedmin = ID_crt * (c21060 - nonlimited)
        dedpho = ID_prt * max(0., posagi - limitstart)
        c21040 = min(dedmin, dedpho)
        c04470 = c21060 - c21040
    else:
        c21040 = 0.
        c04470 = c21060
    return (c17000, c18300, c19200, c20500, c20800, c21040, c21060, c04470)


@iterate_jit(nopython=True)
def AdditionalMedicareTax(e00200, MARS,
                          AMED_thd, _sey, AMED_trt,
                          FICA_mc_trt, FICA_ss_trt,
                          ptax_amc, _payrolltax):
    """
    AMED function: computes additional Medicare Tax as a part of payroll taxes

    Notes
    -----
    Tax Law Parameters:
        AMED_thd : Additional Medicare Tax earnings threshold

        AMED_trt : Additional Medicare Tax rate

        FICA_ss_trt : FICA Social Security tax rate

        FICA_mc_trt : FICA Medicare tax rate

    Taxpayer Charateristics:
        e00200 : Wages and salaries

        _sey : Self-employment income

    Returns
    -------
    ptax_amc : Additional Medicare Tax

    _payrolltax : payroll tax augmented by Additional Medicare Tax
    """
    # ratio of income subject to AMED tax = (1 - 0.5*(FICA_mc_trt+FICA_ss_trt)
    ptax_amc = AMED_trt * (max(0., e00200 - AMED_thd[MARS - 1]) +
                           max(0., max(0., _sey) *
                               (1. - 0.5 * (FICA_mc_trt + FICA_ss_trt)) -
                               max(0., AMED_thd[MARS - 1] - e00200)))
    _payrolltax = _payrolltax + ptax_amc
    return (ptax_amc, _payrolltax)


@iterate_jit(nopython=True)
def StdDed(DSI, _earned, STD, age_head, age_spouse, STD_Aged,
           MARS, MIDR, blind_head, blind_spouse, _standard):
    """
    StdDed function:

    Standard Deduction; Form 1040

    This function calculates standard deduction,
    including standard deduction for dependents, aged and bind.

    Notes
    -----
    Tax Law Parameters:
        STD : Standard deduction amount, filing status dependent

        STD_Aged : Additional standard deduction for blind and aged

    Taxpayer Characteristics:
        _earned : Form 2441 earned income amount

        e02400 : Gross Social Security Benefit

        DSI : Dependent Status Indicator:
            0 - not being claimed as a dependent
            1 - claimed as a dependent

        MIDR : Married filing separately itemized deductions
        requirement indicator:
            0 - not necessary to itemize because of filing status
            1 - necessary to itemize when filing separately

    Returns
    -------
    _standard
        Standard deduction amount for each taxpayer
        who files standard deduction. Otherwise value is zero.
    """
    # calculate deduction for dependents
    if DSI == 1:
        c15100 = max(350. + _earned, STD[6])
        basic_stded = min(STD[MARS - 1], c15100)
    else:
        c15100 = 0.
        if MIDR == 1:
            basic_stded = 0.
        else:
            basic_stded = STD[MARS - 1]
    # calculate extra standard deduction for aged and blind
    num_extra_stded = blind_head + blind_spouse
    if age_head >= 65:
        num_extra_stded += 1
    if MARS == 2 and age_spouse >= 65:
        num_extra_stded += 1
    extra_stded = num_extra_stded * STD_Aged[MARS - 1]
    # calculate the total standard deduction
    _standard = basic_stded + extra_stded
    if (MARS == 3 or MARS == 6) and (MIDR == 1):
        _standard = 0.
    return _standard


@iterate_jit(nopython=True)
def TaxInc(c00100, _standard, c21060, c21040, c04600, c04800):
    """
    TaxInc function: ...
    """
    c04800 = max(0., c00100 - max(c21060 - c21040, _standard) - c04600)
    return c04800


@iterate_jit(nopython=True)
def SchXYZTax(c04800, MARS, e00900, e26270,
              PT_rt1, PT_rt2, PT_rt3, PT_rt4, PT_rt5, PT_rt6, PT_rt7,
              PT_rt8, PT_brk1, PT_brk2, PT_brk3, PT_brk4, PT_brk5, PT_brk6,
              PT_brk7, II_rt1, II_rt2, II_rt3, II_rt4, II_rt5, II_rt6, II_rt7,
              II_rt8, II_brk1, II_brk2, II_brk3, II_brk4, II_brk5, II_brk6,
              II_brk7, c05200):
    """
    SchXYZTax uses the tax rates in Schedule X, Y, or Z, to compute tax.
    """
    # separate non-negative taxable income into two non-negative components,
    # doing this in a way so that the components add up to taxable income
    pt_taxinc = max(0., e00900 + e26270)  # non-negative pass-through income
    if pt_taxinc >= c04800:
        pt_taxinc = c04800
        reg_taxinc = 0.
    else:
        # pt_taxinc is unchanged
        reg_taxinc = c04800 - pt_taxinc
    # compute Schedule X,Y,Z tax using the two components of taxable income,
    # stacking pass-through taxable income on top of regular taxable income
    if reg_taxinc > 0.:
        reg_tax = Taxes(reg_taxinc, MARS, 0.0,
                        II_rt1, II_rt2, II_rt3, II_rt4,
                        II_rt5, II_rt6, II_rt7, II_rt8, II_brk1, II_brk2,
                        II_brk3, II_brk4, II_brk5, II_brk6, II_brk7)
    else:
        reg_tax = 0.
    if pt_taxinc > 0.:
        pt_tax = Taxes(pt_taxinc, MARS, reg_taxinc,
                       PT_rt1, PT_rt2, PT_rt3, PT_rt4,
                       PT_rt5, PT_rt6, PT_rt7, PT_rt8, PT_brk1, PT_brk2,
                       PT_brk3, PT_brk4, PT_brk5, PT_brk6, PT_brk7)
    else:
        pt_tax = 0.
    c05200 = reg_tax + pt_tax
    return c05200


@iterate_jit(nopython=True)
def GainsTax(e00650, c01000, c23650, p23250, e01100, e58990,
             e24515, e24518, MARS, c04800, c05200,
             II_rt1, II_rt2, II_rt3, II_rt4, II_rt5, II_rt6, II_rt7, II_rt8,
             II_brk1, II_brk2, II_brk3, II_brk4, II_brk5, II_brk6, II_brk7,
             CG_rt1, CG_rt2, CG_rt3, CG_rt4, CG_thd1, CG_thd2, CG_thd3,
             c24516, c24517, c24520, c05700, _taxbc):
    """
    GainsTax function implements (2015) Schedule D Tax Worksheet logic for
    the special taxation of long-term capital gains and qualified dividends
    """
    # pylint: disable=too-many-statements,too-many-branches
    if c01000 > 0. or c23650 > 0. or p23250 > 0. or e01100 > 0. or e00650 > 0.:
        hasqdivltcg = 1  # has qualified dividends or long-term capital gains
    else:
        hasqdivltcg = 0  # no qualified dividends or long-term capital gains

    if hasqdivltcg == 1:

        dwks1 = c04800
        dwks2 = e00650
        dwks3 = e58990
        dwks4 = 0.  # always assumed to be zero
        dwks5 = max(0., dwks3 - dwks4)
        dwks6 = max(0., dwks2 - dwks5)
        dwks7 = min(p23250, c23650)  # SchD lines 15 and 16, respectively
        # dwks8 = min(dwks3, dwks4)
        # dwks9 = max(0., dwks7 - dwks8)
        # BELOW TWO STATEMENTS ARE UNCLEAR IN LIGHT OF dwks9=... COMMENT
        if e01100 > 0.:
            c24510 = e01100
        else:
            c24510 = max(0., dwks7) + e01100
        dwks9 = max(0., c24510 - min(0., e58990))
        # ABOVE TWO STATEMENTS ARE UNCLEAR IN LIGHT OF dwks9=... COMMENT
        dwks10 = dwks6 + dwks9
        dwks11 = e24515 + e24518  # SchD lines 18 and 19, respectively
        dwks12 = min(dwks9, dwks11)
        dwks13 = dwks10 - dwks12
        dwks14 = max(0., dwks1 - dwks13)
        dwks16 = min(CG_thd1[MARS - 1], dwks1)
        dwks17 = min(dwks14, dwks16)
        dwks18 = max(0., dwks1 - dwks10)
        dwks19 = max(dwks17, dwks18)
        dwks20 = dwks16 - dwks17
        lowest_rate_tax = CG_rt1 * dwks20
        # break in worksheet lines
        dwks21 = min(dwks1, dwks13)
        dwks22 = dwks20
        dwks23 = max(0., dwks21 - dwks22)
        dwks25 = min(CG_thd2[MARS - 1], dwks1)
        dwks26 = dwks19 + dwks20
        dwks27 = max(0., dwks25 - dwks26)
        dwks28 = min(dwks23, dwks27)
        dwks29 = CG_rt2 * dwks28
        dwks30 = dwks22 + dwks28
        dwks31 = dwks21 - dwks30
        dwks32 = CG_rt3 * dwks31
        hi_base = max(0., dwks31 - CG_thd3[MARS - 1])
        hi_incremental_rate = CG_rt4 - CG_rt3
        highest_rate_incremental_tax = hi_incremental_rate * hi_base
        # break in worksheet lines
        dwks33 = min(dwks9, e24518)
        dwks34 = dwks10 + dwks19
        dwks36 = max(0., dwks34 - dwks1)
        dwks37 = max(0., dwks33 - dwks36)
        dwks38 = 0.25 * dwks37
        # break in worksheet lines
        dwks39 = dwks19 + dwks20 + dwks28 + dwks31 + dwks37
        dwks40 = dwks1 - dwks39
        dwks41 = 0.28 * dwks40
        dwks42 = Taxes(dwks19, MARS, 0.0, II_rt1, II_rt2, II_rt3, II_rt4,
                       II_rt5, II_rt6, II_rt7, II_rt8, II_brk1, II_brk2,
                       II_brk3, II_brk4, II_brk5, II_brk6, II_brk7)
        dwks43 = (dwks29 + dwks32 + dwks38 + dwks41 + dwks42 +
                  lowest_rate_tax + highest_rate_incremental_tax)
        dwks44 = c05200
        dwks45 = min(dwks43, dwks44)

        c24580 = dwks45
        c24516 = dwks10
        c24517 = dwks13
        c24520 = dwks14

    else:  # if hasqdivltcg is zero

        c24580 = c05200
        c24516 = max(0., min(p23250, c23650)) + e01100
        c24517 = 0.
        c24520 = 0.

    # final calculations done no matter what the value of hasqdivltcg
    c05100 = c24580  # because no foreign earned income deduction
    c05700 = 0.  # no Form 4972, Lump Sum Distributions
    _taxbc = c05700 + c05100

    return (c24516, c24517, c24520, c05700, _taxbc)


@iterate_jit(nopython=True)
def AMTInc(e07300, c24517, _standard, f6251, c00100, c18300, _taxbc,
           c04470, c17000, c20800, c21040, e24515, MARS, _sep,
           c24520, c05700, e62900, e00700, c24516, age_head, _earned,
           cmbtp_itemizer, cmbtp_standard,
           KT_c_Age, AMT_tthd, AMT_thd_MarriedS,
           AMT_em, AMT_prt, AMT_trt1, AMT_trt2,
           AMT_Child_em, AMT_em_ps, AMT_em_pe,
           AMT_CG_thd1, AMT_CG_thd2, AMT_CG_thd3, AMT_CG_rt1, AMT_CG_rt2,
           AMT_CG_rt3, AMT_CG_rt4, c05800, c09600, c62100):

    """
    AMTInc function computes Alternative Minimum Tax taxable income
    """
    # pylint: disable=too-many-statements,too-many-branches
    c62720 = c24517
    c60260 = e00700
    c62730 = e24515
    if _standard == 0.0:
        if f6251 == 1:
            cmbtp = cmbtp_itemizer
        else:
            cmbtp = 0.
        c62100 = (c00100 - c04470 +
                  max(0., min(c17000, 0.025 * c00100)) +
                  c18300 -
                  c60260 + c20800 - c21040)
        c62100 += cmbtp
    if _standard > 0.0:
        if f6251 == 1:
            cmbtp = cmbtp_standard
        else:
            cmbtp = 0.
        c62100 = c00100 - c60260
        c62100 += cmbtp
    if MARS == 3 or MARS == 6:
        amtsepadd = max(0.,
                        min(AMT_thd_MarriedS, 0.25 * (c62100 - AMT_em_pe)))
    else:
        amtsepadd = 0.
    c62100 = c62100 + amtsepadd
    c62600 = max(0., AMT_em[MARS - 1] - AMT_prt *
                 max(0., c62100 - AMT_em_ps[MARS - 1]))
    if age_head != 0 and age_head < KT_c_Age:
        c62600 = min(c62600, _earned + AMT_Child_em)
    c62700 = max(0., c62100 - c62600)
    alminc = c62700  # because no foreign earned income exclusion
    amtfei = 0.
    c62780 = (AMT_trt1 * alminc +
              AMT_trt2 * max(0., (alminc - (AMT_tthd / _sep) - amtfei)))
    if f6251 == 1:
        c62900 = e62900
    else:
        c62900 = e07300
    if c24516 == 0.:
        c62740 = c62720 + c62730
    else:
        c62740 = min(max(0., c24516), c62720 + c62730)
    ngamty = max(0., alminc - c62740)
    c62745 = (AMT_trt1 * ngamty +
              AMT_trt2 * max(0., (ngamty - (AMT_tthd / _sep))))
    # Capital Gain for AMT
    tamt2 = 0.
    amt5pc = 0.
    line45 = max(0., AMT_CG_thd1[MARS - 1] - c24520)
    line46 = min(alminc, c62720)
    line47 = min(line45, line46)
    line48 = min(alminc, c62720) - line47
    amt15pc = min(line48, max(0., AMT_CG_thd2[MARS - 1] - c24520 - line45))
    amt_xtr = min(line48, max(0., AMT_CG_thd3[MARS - 1] - c24520 - line45))

    if ngamty != (amt15pc + line47):
        amt20pc = line46 - amt15pc - line47
        amtxtrpc = max(0., amt15pc - amt_xtr)
    else:
        amt20pc = 0.
        amtxtrpc = 0.

    if c62740 != 0.:
        amt25pc = max(0., alminc - ngamty - line46)
    else:
        amt25pc = 0.
    c62747 = AMT_CG_rt1 * amt5pc
    c62755 = AMT_CG_rt2 * amt15pc
    c62760 = AMT_CG_rt3 * amt20pc
    amt_xtr = AMT_CG_rt4 * amtxtrpc
    c62770 = 0.25 * amt25pc  # tax rate on "Unrecaptured Schedule E Gain"
    # tamt2 is the amount of line62 without 42 being added
    tamt2 = c62747 + c62755 + c62760 + c62770 + amt_xtr
    c62800 = min(c62780, c62745 + tamt2 - amtfei)
    c63000 = c62800 - c62900
    c63100 = _taxbc - e07300 - c05700
    c63100 = max(0., c63100)
    c63200 = max(0., c63000 - c63100)
    c09600 = c63200
    c05800 = _taxbc + c63200
    return (c62100, c09600, c05800)


@iterate_jit(nopython=True)
def NetInvIncTax(e00300, e00600, e02000, e26270, c01000,
                 c00100, NIIT_thd, MARS, NIIT_trt, NIIT):
    """
    NetInvIncTax function computes Net Investment Income Tax amount
    (assume all annuity income is excluded from net investment income)
    """
    modAGI = c00100  # no deducted foreign earned income to add
    NII = max(0., e00300 + e00600 + (e02000 - e26270) + c01000)
    NIIT = NIIT_trt * min(NII, max(0., modAGI - NIIT_thd[MARS - 1]))
    return NIIT


@iterate_jit(nopython=True)
def F2441(MARS, _earned_p, _earned_s, f2441, DCC_c, e32800,
          _exact, c00100, CDCC_ps, CDCC_crt, c05800, e07300, c07180):
    """
    Form 2441 calculation of child & dependent care expense credit, c07180
    """
    c32880 = _earned_p  # earned income of taxpayer
    if MARS == 2:
        c32890 = _earned_s  # earned income of spouse, if present
    else:
        c32890 = _earned_p
    dclim = min(f2441, 2) * DCC_c
    # care expenses are limited by policy
    c32800 = max(0., min(e32800, dclim))
    # credit is limited to minimum of individuals' earned income
    c33000 = max(0., min(c32800, min(c32880, c32890)))
    # credit is limited by AGI-related fraction
    if _exact == 1:
        tratio = math.ceil(max(((c00100 - CDCC_ps) / 2000.), 0.))
        c33200 = c33000 * 0.01 * max(20., CDCC_crt - min(15., tratio))
    else:
        c33200 = c33000 * 0.01 * max(20., CDCC_crt -
                                     max(((c00100 - CDCC_ps) / 2000.), 0.))
    # credit is limited by tax liability
    c07180 = min(max(0., c05800 - e07300), c33200)
    return c07180


@iterate_jit(nopython=True)
def EITC(MARS, DSI, EIC, c00100, e00300, e00400, e00600, c01000,
         p25470, e27200, age_head, age_spouse, _earned,
         EITC_ps, EITC_MinEligAge, EITC_MaxEligAge, EITC_ps_MarriedJ,
         EITC_rt, EITC_c, EITC_prt, EITC_InvestIncome_c,
         c59660):
    """
    EITC function computes EITC amount, c59660
    """
    # pylint: disable=too-many-branches
    pre_eitc = 0.
    eitc_agi = c00100 + e00400
    if MARS == 2:
        val_ymax = EITC_ps[EIC] + EITC_ps_MarriedJ[EIC]
    elif MARS == 1 or MARS == 4 or MARS == 5 or MARS == 7:
        val_ymax = EITC_ps[EIC]
    else:
        val_ymax = 0.
    if MARS == 1 or MARS == 4 or MARS == 5 or MARS == 2 or MARS == 7:
        c59660 = min(EITC_rt[EIC] * _earned, EITC_c[EIC])
        pre_eitc = c59660
    if (MARS != 3 and MARS != 6 and
            (eitc_agi > val_ymax or _earned > val_ymax)):
        pre_eitc = max(0., EITC_c[EIC] - EITC_prt[EIC] *
                       (max(0., max(eitc_agi, _earned) - val_ymax)))
        pre_eitc = min(pre_eitc, c59660)
    if MARS != 3 and MARS != 6:
        dy = (e00400 + e00300 + e00600 +
              max(0., c01000) + max(0., 0. - p25470) + max(0., e27200))
    else:
        dy = 0.
    if MARS != 3 and MARS != 6 and dy > EITC_InvestIncome_c:
        pre_eitc = 0.

    if DSI == 1:
        pre_eitc = 0.

    if EIC == 0:
        # enforce age eligibility rule for those with no EITC-eligible children
        # (assume that an unknown age_* value implies EITC age eligibility)
        # pylint: disable=bad-continuation
        if MARS == 2:
            if (age_head >= EITC_MinEligAge and
                age_head <= EITC_MaxEligAge) or \
               (age_spouse >= EITC_MinEligAge and
                age_spouse <= EITC_MaxEligAge) or \
               age_head == 0 or \
               age_spouse == 0:
                c59660 = pre_eitc
            else:
                c59660 = 0.
        else:
            if (age_head >= EITC_MinEligAge and
                age_head <= EITC_MaxEligAge) or \
               age_head == 0:
                c59660 = pre_eitc
            else:
                c59660 = 0.
    else:
        c59660 = pre_eitc
    return c59660


@iterate_jit(nopython=True)
def ChildTaxCredit(n24, MARS, c00100, _exact,
                   CTC_c, CTC_ps, CTC_prt, prectc):
    """
    ChildTaxCredit function computes prectc amount
    """
    prectc = CTC_c * n24
    modAGI = c00100  # no deducted foreign earned income to add
    if modAGI > CTC_ps[MARS - 1]:
        excess = modAGI - CTC_ps[MARS - 1]
        if _exact == 1:
            excess = 1000. * math.ceil(excess / 1000.)
        prectc = max(0., prectc - CTC_prt * excess)
    return prectc


@iterate_jit(nopython=True)
def AmOppCreditParts(p87521, _num, c00100, c10960, c87668):
    """
    American Opportunity Credit (Form 8863) nonrefundable (c87668) and
                                            refundable (c10960) parts
    Logic corresponds to Form 8863, Part I

    This function applies a phaseout to the Form 8863, line 1,
    American Opportunity Credit amount, p87521, and then applies
    the 0.4 refundable rate.

    Notes
    -----
    Tax Law Parameters that are not parameterized:

        90000 : American Opportunity Credit phaseout income base

        10000 : American Opportunity Credit phaseout income range length

        1/1000 : American Opportunity Credit phaseout rate

        0.4 : American Opportunity Credit refundable rate

    Parameters
    ----------
        p87521 : total tentative American Opportunity Credit for all students,
                 Form 8863, line 1

        _num : number of people filing jointly

        c00100 : AGI

    Returns
    -------
        c10960 : Refundable part of American Opportunity Credit

        c87668 : Tentative nonrefundable part of American Opportunity Credit
    """
    if p87521 > 0.:
        c87658 = max(0., 90000. * _num - c00100)
        c87660 = 10000. * _num
        c87662 = 1000. * min(1., c87658 / c87660)
        c87664 = c87662 * p87521 / 1000.
        c10960 = 0.4 * c87664
        c87668 = c87664 - c10960
    else:
        c10960 = 0.
        c87668 = 0.
    return (c10960, c87668)


@iterate_jit(nopython=True)
def SchR(age_head, age_spouse, MARS, c00100,
         c05800, e07300, c07180, e02400, c02500, e01500, e01700,
         c07200):
    """
    Calculate Schedule R credit for the elderly and the disabled, c07200

    Note that all Schedule R policy parameters are not inflation indexed.

    Note that all Schedule R policy parameters are hard-coded, and therefore,
    are not able to be changed using Policy class parameters.
    """
    if age_head >= 65 or (MARS == 2 and age_spouse >= 65):
        # calculate credit assuming nobody is disabled (so line12 = line10)
        if MARS == 2:
            if age_head >= 65 and age_spouse >= 65:
                schr12 = 7500.
            else:
                schr12 = 5000.
            schr15 = 10000.
        elif MARS == 3:
            schr12 = 3750.
            schr15 = 5000.
        elif MARS == 1 or MARS == 4:
            schr12 = 5000.
            schr15 = 7500.
        else:
            schr12 = 0.
            schr15 = 0.
        # nontaxable portion of OASDI benefits, line 13a
        schr13a = max(0., e02400 - c02500)
        # nontaxable portion of pension benefits, line 13b
        # NOTE: the following approximation (required because of inadequate IRS
        #       data) will be accurate if all pensions are partially taxable
        #       or if all pensions are fully taxable.  But if a filing unit
        #       receives at least one partially taxable pension and at least
        #       one fully taxable pension, then the following approximation
        #       is not exactly correct.
        schr13b = max(0., e01500 - e01700)
        schr13c = schr13a + schr13b
        schr16 = max(0., c00100 - schr15)
        schr17 = 0.5 * schr16
        schr18 = schr13c + schr17
        schr19 = max(0., schr12 - schr18)
        schr20 = 0.15 * schr19
        schr21 = max(0., (c05800 - e07300 - c07180))
        c07200 = min(schr20, schr21)
    else:  # if not calculating Schedule R credit
        c07200 = 0.
    return c07200


@iterate_jit(nopython=True)
def EducationTaxCredit(e87530, MARS, c00100, _num, c05800,
                       e07300, c07180, c07200, c87668,
                       LLC_Expense_c, ETC_pe_Single, ETC_pe_Married,
                       c07230):
    """
    Education Tax Credit (Form 8863) nonrefundable amount, c07230
    Logic corresponds to Form 8863, Part II

    Notes
    -----
    Tax Law Parameters that are not parameterized:

        0.2 : Lifetime Learning Credit ratio against expense

    Tax Law Parameters that are parameterized:

        LLC_Expense_c : Lifetime Learning Credit expense limit

        ETC_pe_Married : Education Tax Credit phaseout end for married

        ETC_pe_Single : Education Tax Credit phaseout end for single

    Taxpayer Charateristics:

        e87530 : Lifetime Learning Credit total qualified expenses,
                 Form 8863, line 10

        e07300 : Foreign tax credit - Form 1116

        c07180 : Child/dependent care expense credit - Form 2441

        c07200 : Schedule R credit

    Returns
    -------
    c07230 : Education Tax Credit (Form 8863) nonrefundable amount
    """
    c87560 = 0.2 * min(e87530, LLC_Expense_c)
    if MARS == 2:
        c87570 = ETC_pe_Married * 1000.
    else:
        c87570 = ETC_pe_Single * 1000.
    c87590 = max(0., c87570 - c00100)
    c87600 = 10000. * _num
    c87610 = min(1., c87590 / c87600)
    c87620 = c87560 * c87610
    xline4 = max(0., c05800 - (e07300 + c07180 + c07200))
    xline5 = min(c87620, xline4)
    xline9 = max(0., c05800 - (e07300 + c07180 + c07200 + xline5))
    xline10 = min(c87668, xline9)
    c87680 = xline5 + xline10
    c07230 = c87680
    return c07230


@iterate_jit(nopython=True)
def NonrefundableCredits(c05800, e07240, e07260, e07300, e07600,
                         c07180, c07200, c07220, c07230, c07240,
                         prectc, c07300, c07600):
    """
    NonRefundableCredits function serially applies credits to tax liability
    """
    # apply tax credits to tax liability in order they are on 2015 1040 form
    avail = c05800
    c07300 = min(e07300, avail)  # Foreign tax credit - Form 1116
    avail = avail - c07300
    c07180 = min(c07180, avail)  # Child & dependent care expense credit
    avail = avail - c07180
    c07230 = min(c07230, avail)  # Education tax credit
    avail = avail - c07230
    c07240 = min(e07240, avail)  # Retirement savings credit - Form 8880
    avail = avail - c07240
    c07220 = min(prectc, avail)  # Child tax credit
    avail = avail - c07220
    c07260 = min(e07260, avail)  # Residential energy credit - Form 5695
    avail = avail - c07260
    c07600 = min(e07600, avail)  # Prior year minimum tax credit - Form 8801
    avail = avail - c07600
    c07200 = min(c07200, avail)  # Schedule R credit
    avail = avail - c07200
    return (c07220, c07230, c07240, c07300, c07600)


@iterate_jit(nopython=True)
def AdditionalCTC(n24, prectc, _earned, c07220, ptax_was,
                  ACTC_Income_thd, ACTC_rt, ACTC_ChildNum,
                  ALD_SelfEmploymentTax_HC,
                  c03260, e09800, c59660, e11200, c11070):
    """
    AdditionalCTC function calculates Additional (refundable) Child Tax Credit
    """
    c82925 = 0.
    c82930 = 0.
    c82935 = 0.
    c82880 = 0.
    c82885 = 0.
    c82890 = 0.
    c82900 = 0.
    c82905 = 0.
    c82910 = 0.
    c82915 = 0.
    c82920 = 0.
    c82937 = 0.
    c82940 = 0.
    c11070 = 0.
    # Part I of 2005 Form 8812
    if n24 > 0:
        c82925 = prectc
        c82930 = c07220
        c82935 = c82925 - c82930
        # CTC not applied to tax
        c82880 = max(0., _earned)
        c82885 = max(0., c82880 - ACTC_Income_thd)
        c82890 = ACTC_rt * c82885
    # Part II of 2005 Form 8812
    if n24 >= ACTC_ChildNum and c82890 < c82935:
        c82900 = 0.5 * ptax_was
        c82905 = (1. - ALD_SelfEmploymentTax_HC) * c03260 + e09800
        c82910 = c82900 + c82905
        c82915 = c59660 + e11200
        c82920 = max(0., c82910 - c82915)
        c82937 = max(c82890, c82920)
    # Part II of 2005 Form 8812
    if n24 > 0 and n24 <= 2 and c82890 > 0:
        c82940 = min(c82890, c82935)
    if n24 > 2:
        if c82890 >= c82935:
            c82940 = c82935
        else:
            c82940 = min(c82935, c82937)
    c11070 = c82940
    return c11070


@iterate_jit(nopython=True)
def C1040(c05800, c07180, c07200, c07220, c07230, c07240, e07260, c07300,
          e07400, c07600, p08000, e09700, e09800, e09900, ptax_sey, NIIT,
          c07100, c09200):
    """
    C1040 function computes total nonrefundable credits, c07100, and
                            income tax before refundable credits, c09200
    """
    # total (nonrefundable) credits (2015 Form 1040, line 55)
    c07100 = (c07180 + c07200 + c07600 + c07300 + e07400 + c07220 + p08000 +
              c07230 + c07240 + e07260)
    # tax after credits (2015 Form 1040, line 56)
    nonrefundable_credits = max(0., c05800 - c07100)
    # tax before refundable credits
    othertaxes = e09900 + ptax_sey + e09800 + NIIT
    c09200 = othertaxes + nonrefundable_credits
    c09200 += e09700  # assuming tax year is after 2009
    return (c07100, c09200)


@iterate_jit(nopython=True)
def IITAX(c09200, c59660, c11070, c10960, _eitc,
          _payrolltax, personal_credit, n24, _iitax, _combined, _refund,
          CTC_additional, CTC_additional_ps, CTC_additional_prt, c00100,
          _sep, MARS):
    """
    IITAX function: ...
    """
    _refund = c59660 + c11070 + c10960 + personal_credit
    _iitax = c09200 - _refund
    _combined = _iitax + _payrolltax
    potential_add_CTC = max(0., min(_combined, CTC_additional * n24))
    phaseout = (c00100 -
                CTC_additional_ps[MARS - 1]) * (CTC_additional_prt / _sep)
    final_add_CTC = max(0., potential_add_CTC - max(0., phaseout))

    _iitax = _iitax - final_add_CTC
    # updated combined tax liabilities after applying the credit
    _combined = _iitax + _payrolltax
    _refund = _refund + final_add_CTC
    _eitc = c59660
    return (_eitc, _refund, _iitax, _combined)


@jit(nopython=True)
def Taxes(income, MARS, tbrk_base,
          rate1, rate2, rate3, rate4, rate5, rate6, rate7, rate8,
          tbrk1, tbrk2, tbrk3, tbrk4, tbrk5, tbrk6, tbrk7):
    """
    Taxes function returns tax amount given the progressive tax rate
    schedule specified by the rate* and (upper) tbrk* parameters and
    given income, filing status (MARS), and tax bracket base (tbrk_base).
    """
    if tbrk_base > 0.:
        brk1 = max(tbrk1[MARS - 1] - tbrk_base, 0.)
        brk2 = max(tbrk2[MARS - 1] - tbrk_base, 0.)
        brk3 = max(tbrk3[MARS - 1] - tbrk_base, 0.)
        brk4 = max(tbrk4[MARS - 1] - tbrk_base, 0.)
        brk5 = max(tbrk5[MARS - 1] - tbrk_base, 0.)
        brk6 = max(tbrk6[MARS - 1] - tbrk_base, 0.)
        brk7 = max(tbrk7[MARS - 1] - tbrk_base, 0.)
    else:
        brk1 = tbrk1[MARS - 1]
        brk2 = tbrk2[MARS - 1]
        brk3 = tbrk3[MARS - 1]
        brk4 = tbrk4[MARS - 1]
        brk5 = tbrk5[MARS - 1]
        brk6 = tbrk6[MARS - 1]
        brk7 = tbrk7[MARS - 1]
    return (rate1 * min(income, brk1) +
            rate2 * min(brk2 - brk1, max(0., income - brk1)) +
            rate3 * min(brk3 - brk2, max(0., income - brk2)) +
            rate4 * min(brk4 - brk3, max(0., income - brk3)) +
            rate5 * min(brk5 - brk4, max(0., income - brk4)) +
            rate6 * min(brk6 - brk5, max(0., income - brk5)) +
            rate7 * min(brk7 - brk6, max(0., income - brk6)) +
            rate8 * max(0., income - brk7))


def ComputeBenefit(calc, ID_switch):
    """
    Calculates the value of the benefits accrued from itemizing.
    """
    # compute income tax liability with no itemized deductions allowed for
    # the types of itemized deductions covered under the BenefitSurtax
    no_ID_calc = copy.deepcopy(calc)
    if ID_switch[0]:
        no_ID_calc.policy.ID_Medical_HC = 1.
    if ID_switch[1]:
        no_ID_calc.policy.ID_StateLocalTax_HC = 1.
    if ID_switch[2]:
        no_ID_calc.policy.ID_RealEstate_HC = 1.
    if ID_switch[3]:
        no_ID_calc.policy.ID_Casualty_HC = 1.
    if ID_switch[4]:
        no_ID_calc.policy.ID_Miscellaneous_HC = 1.
    if ID_switch[5]:
        no_ID_calc.policy.ID_InterestPaid_HC = 1.
    if ID_switch[6]:
        no_ID_calc.policy.ID_Charity_HC = 1.
    no_ID_calc.calc_one_year()
    # compute surtax amount and add to income and combined taxes
    # pylint: disable=protected-access
    benefit = np.where(
        no_ID_calc.records._iitax - calc.records._iitax > 0.,
        no_ID_calc.records._iitax - calc.records._iitax, 0.)
    return benefit


def BenefitSurtax(calc):
    """
    BenefitSurtax function: computes itemized-deduction-benefit surtax and
    adds the surtax amount to income tax and combined tax liabilities.
    """
    if calc.policy.ID_BenefitSurtax_crt != 1.:
        benefit = ComputeBenefit(calc, calc.policy.ID_BenefitSurtax_Switch)
        benefit_deduction = (calc.policy.ID_BenefitSurtax_crt *
                             calc.records.c00100)
        benefit_exemption = \
            calc.policy.ID_BenefitSurtax_em[calc.records.MARS - 1]
        calc.records._surtax[:] = calc.policy.ID_BenefitSurtax_trt * np.where(
<<<<<<< HEAD
            benefit > benefit_deduction,
            benefit - benefit_deduction, 0.)
=======
            benefit_amount > (benefit_deduction + benefit_exemption),
            benefit_amount - (benefit_deduction + benefit_exemption), 0.)
>>>>>>> c1c2f023
        calc.records._iitax += calc.records._surtax
        calc.records._combined += calc.records._surtax


<<<<<<< HEAD
def BenefitCap(calc):
    """
    BenefitCap function: computes a cap on the benefit of itemized deductions
    by limiting the benefit to a fraction of the deductible expenses.
    """
    if calc.policy.ID_BenefitCap_rt != 1.:
        benefit = ComputeBenefit(calc, calc.policy.ID_BenefitCap_Switch)
    # Calculate total deductible expenses under the cap.
        deductible_expenses = 0.
        if calc.policy.ID_BenefitCap_Switch[0]:  # Medical
            deductible_expenses += calc.records.c17000
        if calc.policy.ID_BenefitCap_Switch[1]:  # StateLocal
            deductible_expenses += ((1. - calc.policy.ID_StateLocalTax_HC) *
                                    np.maximum(calc.records.e18400, 0.))
        if calc.policy.ID_BenefitCap_Switch[2]:
            deductible_expenses += ((1. - calc.policy.ID_RealEstate_HC) *
                                    calc.records.e18500)
        if calc.policy.ID_BenefitCap_Switch[3]:  # Casualty
            deductible_expenses += calc.records.c20500
        if calc.policy.ID_BenefitCap_Switch[4]:  # Miscellaneous
            deductible_expenses += calc.records.c20800
        if calc.policy.ID_BenefitCap_Switch[5]:   # Mortgage and interest paid
            deductible_expenses += calc.records.c19200
        if calc.policy.ID_BenefitCap_Switch[6]:  # Charity
            deductible_expenses += calc.records.c19700
        # Calculate cap value for itemized deductions
        capped_benefit = deductible_expenses * calc.policy.ID_BenefitCap_rt
        # Add the difference between the actual benefit and capped benefit
        # to income tax and combined tax liabilities.
        excess_benefit = np.maximum(benefit - capped_benefit, 0)
        calc.records._iitax += excess_benefit
        calc.records._combined += excess_benefit
=======
@iterate_jit(nopython=True)
def FairShareTax(c00100, MARS, ptax_was, ptax_sey, ptax_amc,
                 FST_AGI_trt, FST_AGI_thd_lo, FST_AGI_thd_hi,
                 fst, _iitax, _combined):
    """
    Computes Fair Share Tax, or "Buffet Rule", types of reforms

    Taxpayer Characteristics
    ------------------------

    c00100 : AGI

    MARS : filing (marital) status

    ptax_was : payroll tax on wages and salaries

    ptax_sey : payroll tax on self-employment income

    ptax_amc : additional Medicare tax on high earnings

    Returns
    -------

    fst : Fair Share Tax amount

    _iitax : individual income tax augmented by fst

    _combined : individual income tax plus payroll taxes augmented by fst
    """
    if FST_AGI_trt > 0. and c00100 >= FST_AGI_thd_lo[MARS - 1]:
        employee_share = 0.5 * ptax_was + 0.5 * ptax_sey + ptax_amc
        fst = max(c00100 * FST_AGI_trt - _iitax - employee_share, 0.)
        thd_gap = max(FST_AGI_thd_hi[MARS - 1] - FST_AGI_thd_lo[MARS - 1], 0.)
        if thd_gap > 0. and c00100 < FST_AGI_thd_hi[MARS - 1]:
            fst *= (c00100 - FST_AGI_thd_lo[MARS - 1]) / thd_gap
        _iitax += fst
        _combined += fst
    else:
        fst = 0.
    return (fst, _iitax, _combined)


@iterate_jit(nopython=True)
def ExpandIncome(ptax_was, e02400, c02500, c00100, e00400, _expanded_income):
    """
    ExpandIncome function: calculates and returns _expanded_income.

    Note: if behavioral responses to a policy reform are specified, then be
    sure this function is called after the behavioral responses are calculated.
    """
    employer_share = 0.5 * ptax_was  # share of payroll tax on wages & salary
    non_taxable_ss_benefits = e02400 - c02500
    _expanded_income = (c00100 +  # adjusted gross income
                        e00400 +  # non-taxable interest income
                        non_taxable_ss_benefits +
                        employer_share)
    return _expanded_income
>>>>>>> c1c2f023
<|MERGE_RESOLUTION|>--- conflicted
+++ resolved
@@ -1154,18 +1154,12 @@
         benefit_exemption = \
             calc.policy.ID_BenefitSurtax_em[calc.records.MARS - 1]
         calc.records._surtax[:] = calc.policy.ID_BenefitSurtax_trt * np.where(
-<<<<<<< HEAD
-            benefit > benefit_deduction,
-            benefit - benefit_deduction, 0.)
-=======
-            benefit_amount > (benefit_deduction + benefit_exemption),
-            benefit_amount - (benefit_deduction + benefit_exemption), 0.)
->>>>>>> c1c2f023
+            benefit > (benefit_deduction + benefit_exemption),
+            benefit - (benefit_deduction + benefit_exemption), 0.)
         calc.records._iitax += calc.records._surtax
         calc.records._combined += calc.records._surtax
 
 
-<<<<<<< HEAD
 def BenefitCap(calc):
     """
     BenefitCap function: computes a cap on the benefit of itemized deductions
@@ -1198,7 +1192,8 @@
         excess_benefit = np.maximum(benefit - capped_benefit, 0)
         calc.records._iitax += excess_benefit
         calc.records._combined += excess_benefit
-=======
+
+
 @iterate_jit(nopython=True)
 def FairShareTax(c00100, MARS, ptax_was, ptax_sey, ptax_amc,
                  FST_AGI_trt, FST_AGI_thd_lo, FST_AGI_thd_hi,
@@ -1255,5 +1250,4 @@
                         e00400 +  # non-taxable interest income
                         non_taxable_ss_benefits +
                         employer_share)
-    return _expanded_income
->>>>>>> c1c2f023
+    return _expanded_income