
import pandas as pd
from pandas import DataFrame
import math
import numpy as np
from .decorators import *

@iterate_jit(nopython=True)
def FilingStatus(MARS):
    if MARS == 3 or MARS == 6:
        _sep = 2
    else: _sep = 1

    return _sep 

@iterate_jit(parameters=["ALD_StudentLoan_HC", "ALD_SelfEmploymentTax_HC", "ALD_SelfEmp_HealthIns_HC",
                         "ALD_KEOGH_SEP_HC", "ALD_EarlyWithdraw_HC", "ALD_Alimony_HC"], nopython=True)
def Adj(   e35300_0, e35600_0, e35910_0, e03150, e03210, e03600, e03260,
                e03270, e03300, e03400, e03500, e03280, e03900, e04000,
                e03700, e03220, e03230, e03240, e03290, ALD_StudentLoan_HC,
                ALD_SelfEmploymentTax_HC, ALD_SelfEmp_HealthIns_HC,ALD_KEOGH_SEP_HC,
                ALD_EarlyWithdraw_HC, ALD_Alimony_HC):
    # Adjustments
    _feided = max(e35300_0, e35600_0 + e35910_0)  # Form 2555

    c02900 = (e03150 + (1-ALD_StudentLoan_HC)*e03210 + e03600 + (1-ALD_SelfEmploymentTax_HC)*e03260
              + (1-ALD_SelfEmp_HealthIns_HC)*e03270 + (1-ALD_KEOGH_SEP_HC)*e03300
              + (1-ALD_EarlyWithdraw_HC)*e03400 + (1-ALD_Alimony_HC)*e03500
              +e03280 + e03900 + e04000 + e03700
              + e03220 + e03230
              + e03240
              + e03290)

    return (_feided, c02900)


@iterate_jit(parameters=['FEI_ec_c'], nopython=True)
def CapGains(  e23250, e22250, e23660, _sep, _feided, FEI_ec_c,
                    f2555, e00200, e00300, e00600, e00700, e00800,
                    e00900, e01100, e01200, e01400, e01700, e02000, e02100,
                    e02300, e02600, e02610, e02800, e02540, e00400, e02400,
                    c02900, e03210, e03230, e03240, e02615):
    # Capital Gains

    c23650 = e23250 + e22250 + e23660
    c01000 = max(-3000 / _sep, c23650)
    c02700 = min(_feided, FEI_ec_c * f2555)
    _ymod1 = (e00200 + e00300 + e00600
            + e00700 + e00800 + e00900
            + c01000 + e01100 + e01200
            + e01400 + e01700 + e02000
            + e02100 + e02300 + e02600
            + e02610 + e02800 - e02540)
    _ymod2 = e00400 + (0.50 * e02400) - c02900
    _ymod3 = e03210 + e03230 + e03240 + e02615
    _ymod = _ymod1 + _ymod2 + _ymod3

    return (c23650, c01000, c02700, _ymod1, _ymod2, _ymod3, _ymod)


@iterate_jit(parameters=["SS_thd50", "SS_thd85", "SS_percentage1", "SS_percentage2"], nopython=True)
def SSBenefits(SSIND, MARS, e02500, _ymod, e02400, SS_thd50, SS_thd85, SS_percentage1, SS_percentage2):

    if SSIND !=0 or MARS == 3 or MARS == 6:
        c02500 = e02500
    elif _ymod < SS_thd50[MARS-1]:
        c02500 = 0.
    elif _ymod >= SS_thd50[MARS-1] and _ymod < SS_thd85[MARS-1]:
        c02500 = SS_percentage1 * min(_ymod - SS_thd50[MARS-1], e02400)
    else:
        c02500 = min(SS_percentage2 * (_ymod - SS_thd85[MARS-1]) +
                    SS_percentage1 * min(e02400, SS_thd85[MARS-1] -
                    SS_thd50[MARS-1]), SS_percentage2 * e02400)
    c02500 = float(c02500)

    return (c02500, e02500)


@iterate_jit(parameters=["II_em", "II_em_ps", "II_prt"], nopython=True)
def AGI(   _ymod1, c02500, c02700, e02615, c02900, e00100, e02500, XTOT, 
                II_em, II_em_ps, MARS, _sep, _fixup, II_prt):

    # Adjusted Gross Income

    c02650 = _ymod1 + c02500 - c02700 + e02615  # Gross Income

    c00100 = c02650 - c02900
    _agierr = e00100 - c00100  # Adjusted Gross Income
    
    if _fixup >= 1:
        c00100 = c00100 + _agierr

    _posagi = max(c00100, 0)
    _ywossbe = e00100 - e02500
    _ywossbc = c00100 - c02500

    _prexmp = XTOT * II_em
    # Personal Exemptions (_phaseout smoothed)

    _dispc_numer = II_prt * (_posagi - II_em_ps[MARS - 1])
    _dispc_denom = (2500 / _sep)
    _dispc = min(1, max(0, _dispc_numer / _dispc_denom ))

    c04600 = _prexmp * (1 - _dispc)
    
    return (c02650, c00100, _agierr, _posagi, _ywossbe, _ywossbc, _prexmp, c04600)

@iterate_jit(parameters=["puf", "ID_ps","ID_Medical_frt", "ID_Casualty_frt", 
                         "ID_Miscellaneous_frt", "ID_Charity_crt_Cash",
                         "ID_Charity_crt_Asset", "ID_prt", "ID_crt", 
<<<<<<< HEAD
                         "ID_StateLocalTax_HC"], nopython=True, puf=True)

=======
                         "ID_Charity_frt"], nopython=True, puf=True)
>>>>>>> a8670bc5
def ItemDed(_posagi, e17500, e18400, e18425, e18450, e18500, e18800, e18900,
                 e20500, e20400, e19200, e20550, e20600, e20950, e19500, 
                 e19570, e19400, e19550, e19800, e20100, e20200, e20900, 
                 e21000, e21010, MARS, _sep, c00100, ID_ps,ID_Medical_frt, 
                 ID_Casualty_frt, ID_Miscellaneous_frt, ID_Charity_crt_Cash, 
<<<<<<< HEAD
                 ID_Charity_crt_Asset, ID_prt, ID_crt, ID_StateLocalTax_HC, 
                 puf):
=======
                 ID_Charity_crt_Asset, ID_prt, ID_crt, ID_Charity_frt, puf):
>>>>>>> a8670bc5
    """
    WARNING: Any additional keyword args, such as 'puf=True' here, must be 
    passed to the function at the END of the argument list. If you stick the 
    argument somewhere in the middle of the signature, you will get errors.
    """
    # Medical #
    c17750 = ID_Medical_frt * _posagi
    c17000 = max(0, e17500 - c17750)

    # State and Local Income Tax, or Sales Tax #
    _sit1 = max(e18400, e18425)
    _sit = max(_sit1, 0)
    _statax =  max(_sit, e18450)

    # Other Taxes #
    c18300 = _statax + e18500 + e18800 + e18900

    # Casulty #
    if e20500 > 0:
        c37703 = e20500 + ID_Casualty_frt * _posagi
        c20500 = c37703 - ID_Casualty_frt* _posagi
    else:
        c37703 = 0.
        c20500 = 0.

    # Miscellaneous #
    c20750 = ID_Miscellaneous_frt * _posagi
    if puf == True:
        c20400 = e20400
        c19200 = e19200
    else:
        c20400 = e20550 + e20600 + e20950
        c19200 = e19500 + e19570 + e19400 + e19550
    c20800 = max(0, c20400 - c20750)

    # Charity (assumes carryover is non-cash)
    base_charity = e19800 + e20100 + e20200
    if base_charity <= 0.2 * _posagi:
        c19700 = base_charity
    else:
        lim50 = min(ID_Charity_crt_Cash * _posagi, e19800)
        lim30 = min(ID_Charity_crt_Asset * _posagi, e20100 + e20200)
        c19700 = min(0.5 * _posagi, lim30 + lim50)

    charity_floor = ID_Charity_frt * _posagi # frt is zero in present law
    c19700 = max(0, c19700 - charity_floor)
 

    # Gross Itemized Deductions #
    c21060 = (e20900 + c17000 + (1-ID_StateLocalTax_HC)*c18300 + c19200
           + c19700 + c20500 + c20800 + e21000 + e21010)

    _phase2_i = ID_ps[MARS-1]

    _nonlimited = c17000 + c20500 + e19570 + e21010 + e20900
    _limitratio = _phase2_i/_sep

    if c21060 > _nonlimited and c00100 > _limitratio:
        dedmin = ID_crt * (c21060 - _nonlimited)
        dedpho = ID_prt * max(0, _posagi - _limitratio)
        c21040 = min(dedmin, dedpho)
    else:
        c21040 = 0.0


    if c21060 > _nonlimited and c00100 > _limitratio:
        c04470 = c21060 - c21040
    else:
        c04470 = c21060

    c20400 = float(c20400)

    # the variables that are casted as floats below can be either floats or 
    # ints depending n which if/else branches they follow in the above code. 
    # they need to always be the same type

    c20400 = float(c20400)
    c19200 = float(c19200)
    c37703 = float(c37703)
    c20500 = float(c20500)

    return (c17750, c17000, _sit1, _sit, _statax, c18300, c37703, c20500,
                c20750, c20400, c19200, c20800, c19700, c21060, _phase2_i,
                _nonlimited, _limitratio, c04470, c21040)

@iterate_jit(parameters=["SS_Income_c", "FICA_ss_trt", "FICA_mc_trt"], 
    nopython=True)
def EI_FICA(   e00900, e02100, SS_Income_c, e00200,
                    e11055, e00250, e30100, FICA_ss_trt, FICA_mc_trt):
    # Earned Income and FICA #

    _sey = e00900 + e02100
    _fica_ss = max(0, FICA_ss_trt * min(SS_Income_c, e00200
                 + max(0, _sey) * (1 - 0.5 * (FICA_mc_trt+FICA_ss_trt))))
    _fica_mc = max(0, FICA_mc_trt * (e00200 + max(0, _sey))
                *(1 - 0.5 * (FICA_mc_trt+FICA_ss_trt)))

    _fica = _fica_mc + _fica_ss

    _setax = max(0, _fica - (FICA_ss_trt+FICA_mc_trt) * e00200)
    
    if _setax <= 14204:
        _seyoff = 0.5751 * _setax
    else: 
        _seyoff = 0.5 * _setax + 10067

    c11055 = e11055

    _earned = max(0, e00200 + e00250 + e11055 + e30100 + _sey - _seyoff)

    return (_sey, _fica, _setax, _seyoff, c11055, _earned)

@iterate_jit(parameters=["AMED_thd", "AMED_trt", "FICA_ss_trt", 
                         "FICA_mc_trt"], nopython=True)
def AMED(e00200, MARS, AMED_thd, _sey, AMED_trt, FICA_mc_trt, FICA_ss_trt):
    _amed = AMED_trt * max(0, e00200 
                + max(0, _sey) * (1 - 0.5 * (FICA_mc_trt+FICA_ss_trt))
                - AMED_thd[MARS-1]) 

    return _amed

@iterate_jit(parameters=["puf", "STD", "STD_Aged", "II_rt1", "II_rt2", "II_rt3", "II_rt4", 
             "II_rt5", "II_rt6", "II_rt7", "II_brk1", "II_brk2", "II_brk3", "II_brk4", "II_brk5", 
            "II_brk6"], nopython=True, puf=True)
def StdDed( DSI, _earned, STD, e04470, e00100, e60000,
            MARS, MIDR, e15360, AGEP, AGES, PBI, SBI, _exact, e04200, e02400, STD_Aged,
            c04470, c00100, c21060, c21040, e37717, c04600, e04805, t04470, 
            f6251, _feided, c02700, FDED, II_rt1, II_rt2, II_rt3, II_rt4, II_rt5, II_rt6, II_rt7,
            II_brk1, II_brk2, II_brk3, II_brk4, II_brk5, II_brk6, _fixup, 
            _compitem, _txpyers, _numextra,  puf):

    if DSI == 1:
        c15100 = max(350 + _earned, STD[6])
    else:
        c15100 = 0.

    if (DSI == 1):
        c04100 = min( STD[MARS-1], c15100)
    elif _compitem == 1 or (3 <= MARS and MARS <=6 and MIDR == 1):
        c04100 = 0.
    else:
        c04100 = STD[MARS - 1]

    c04100 = c04100 + e15360

    if f6251 == 0 and e04470 == 0:
        x04500 = e00100 - e60000
        c04500 = c00100 - x04500
    else:
        x04500 = 0.

    if puf:
        _numextra = _numextra
    else:
        _numextra = float(AGEP + AGES + PBI + SBI)


    if _exact == 1 and MARS == 3 or MARS == 5:
        c04200 = e04200
    else:
        c04200 = _numextra * STD_Aged[MARS-1]

    c15200 = c04200

    if (MARS == 3 or MARS == 6) and (MIDR==1):
        _standard = 0.
    else:
        _standard = c04100 + c04200

    if FDED == 1:
        _othded = e04470 - c04470
        if _fixup>=2:
            c04470 = c04470 + _othded;
            c04100 = 0.
            c04200 = 0.
            _standard = 0.
    else: 
        _othded = 0.

    c04500 = c00100 - max(c04470, max(c04100, _standard + e37717))
    c04800 = max(0., c04500 - c04600 - e04805)

    #Check with Dan whether this is right!
    if c04470 > _standard:
        _standard = 0

    if c04470 <= _standard:
        c04470 = 0

    #why is this here, c60000 is reset many times? 
    if _standard > 0:
        c60000 = c00100 - x04500
    else:
        c60000 = c04500

    c60000 = c60000 - e04805

    #PAUSED HERE!!!
    # Some taxpayers iteimize only for AMT, not regular tax
    _amtstd = 0.

    if (e04470 == 0 and (t04470 > _amtstd) and f6251 == 1 and _exact == 1):
        c60000 = c00100 - t04470

    if (c04800 > 0 and _feided > 0):
        _taxinc = c04800 + c02700
    else:
        _taxinc = c04800

    if (c04800 > 0 and _feided > 0):
        _feitax = Taxer_i(_feided, MARS, II_rt1, II_rt2, II_rt3, II_rt4, II_rt5, II_rt6, II_rt7,
                          II_brk1, II_brk2, II_brk3, II_brk4, II_brk5, II_brk6)

        _oldfei = Taxer_i(c04800, MARS, II_rt1, II_rt2, II_rt3, II_rt4, II_rt5, II_rt6, II_rt7,
                          II_brk1, II_brk2, II_brk3, II_brk4, II_brk5, II_brk6)
    else:
        _feitax, _oldfei = 0., 0.

    return (c15100, _numextra, _txpyers, c15200, c04470,
                  _othded, c04100, c04200, _standard, c04500,
                 c04800, c60000, _amtstd, _taxinc, _feitax, _oldfei, _compitem)


@iterate_jit(parameters=["II_rt1", "II_rt2", "II_rt3", "II_rt4", "II_rt5", "II_rt6", "II_rt7",
             "II_brk1", "II_brk2", "II_brk3", "II_brk4", "II_brk5", "II_brk6"],nopython=True)
def XYZD(_taxinc, c04800, MARS, II_rt1, II_rt2, II_rt3, II_rt4, II_rt5, II_rt6, II_rt7,
         II_brk1, II_brk2, II_brk3, II_brk4, II_brk5, II_brk6):

    _xyztax = Taxer_i(_taxinc, MARS, II_rt1, II_rt2, II_rt3, II_rt4, II_rt5, II_rt6, II_rt7,
                      II_brk1, II_brk2, II_brk3, II_brk4, II_brk5, II_brk6) 
    c05200 = Taxer_i(c04800, MARS, II_rt1, II_rt2, II_rt3, II_rt4, II_rt5, II_rt6, II_rt7,
                     II_brk1, II_brk2, II_brk3, II_brk4, II_brk5, II_brk6)

    return (_xyztax, c05200)


@iterate_jit(nopython=True)
def NonGain(c23650, e23250, e01100):
    _cglong = min(c23650, e23250) + e01100
    _noncg = 0
    return (_cglong, _noncg)



@iterate_jit(parameters=[ "II_rt1", "II_rt2", "II_rt3", "II_rt4", "II_rt5", "II_rt6", "II_rt7", 
             "II_brk1", "II_brk2", "II_brk3", "II_brk4", "II_brk5", "II_brk6"], nopython=True)

def TaxGains(e00650, c04800, e01000, c23650, e23250, e01100, e58990, 
                  e58980, e24515, e24518, MARS, _taxinc, _xyztax, _feided, 
                  _feitax, _cmp, e59410, e59420, e59440, e59470, e59400, 
                  e83200_0, e10105, e74400, II_rt1, II_rt2, II_rt3, II_rt4, II_rt5, II_rt6, II_rt7, 
                  II_brk1, II_brk2, II_brk3, II_brk4, II_brk5, II_brk6):

    c00650 = e00650
    _addtax = 0.

    if e01000 > 0 or c23650 > 0. or e23250 > 0. or e01100 > 0. or e00650 > 0.:
        _hasgain = 1.
    else:
        _hasgain = 0.

    if _taxinc > 0. and _hasgain == 1.:
        #if/else 1
        _dwks5 = max(0., e58990 - e58980)
        c24505 = max(0., c00650 - _dwks5)

        # gain for tax computation
        if e01100 > 0.:
            c24510 = float(e01100)
        else:
            c24510 = max(0., min(c23650, e23250)) + e01100

        _dwks9 = max(0, c24510 - min(e58990, e58980))
        c24516 = c24505 + _dwks9

        #if/else 2
        _dwks12 = min(_dwks9, e24515 + e24518)
        c24517 = c24516 - _dwks12
        c24520 = max(0., _taxinc - c24517)
        # tentative TI less schD gain
        c24530 = min(II_brk2[MARS - 1], _taxinc)

        #if/else 3
        _dwks16 = min(c24520, c24530)
        _dwks17 = max(0., _taxinc - c24516)
        c24540 = max(_dwks16, _dwks17)
        c24534 = c24530 - _dwks16
        _dwks21 = min(_taxinc, c24517)
        c24597 = max(0., _dwks21 - c24534)

        #if/else 4
        # income subject to 15% tax
        c24598 = 0.15 * c24597  # actual 15% tax
        _dwks25 = min(_dwks9, e24515)
        _dwks26 = c24516 + c24540
        _dwks28 = max(0., _dwks26 - _taxinc)
        c24610 = max(0., _dwks25 - _dwks28)
        c24615 = 0.25 * c24610
        _dwks31 = c24540 + c24534 + c24597 + c24610
        c24550 = max(0., _taxinc - _dwks31)
        c24570 = 0.28 * c24550

        if c24540 > II_brk6[MARS - 1]:
            _addtax = 0.05 * c24517

        elif c24540<= II_brk6[MARS - 1] and _taxinc > II_brk6[MARS - 1]:
            _addtax = 0.05 * min(c24517, c04800 - II_brk6[MARS - 1])

        c24560 = Taxer_i(c24540, MARS, II_rt1, II_rt2, II_rt3, II_rt4, II_rt5, II_rt6, II_rt7, 
                         II_brk1, II_brk2, II_brk3, II_brk4, II_brk5, II_brk6)

        _taxspecial = c24598 + c24615 + c24570 + c24560 + _addtax
        c24580 = min(_taxspecial, _xyztax)

    else:
        ## these variables only be used to check accuracy? unused in calcs. (except c24580)
        _dwks5 = 0.
        _dwks9 = 0.
        c24505 = 0.
        c24510 = 0.
        c24516 = max(0., min(e23250, c23650)) + e01100

        _dwks12 = 0.
        c24517 = 0.
        c24520 = 0.
        c24530 = 0.

        _dwks16 = 0.
        _dwks17 = 0.
        c24540 = 0.
        c24534 = 0.
        _dwks21 = 0.
        c24597 = 0.

        c24598 = 0.
        _dwks25 = 0.
        _dwks26 = 0.
        _dwks28 = 0.
        c24610 = 0.
        c24615 = 0.
        _dwks31 = 0.
        c24550 = 0.
        c24570 = 0.
        _addtax = 0.
        c24560 = 0.
        _taxspecial = 0.
        c24580 = _xyztax


    if c04800 > 0. and _feided > 0.:
        c05100 = max(0., c24580 - _feitax)
    else:
        c05100 = c24580


    # Form 4972 - Lump Sum Distributions
    # separate this lump Sum Distribution into a different function
    if _cmp == 1.:
        c59430 = max(0., e59410 - e59420)
        c59450 = c59430 + e59440 # income plus lump sum
        c59460 = max(0., min(0.5 * c59450, 10000.)) - 0.2 * max(0., 59450. - 20000.)
        _line17 = c59450 - c59460
        _line19 = c59450 - c59460 - e59470

        if c59450 >= 0.:
            _line22 = max(0., e59440 - e59440*c59460/c59450)
        else:
            _line22 = 0.

        _line30 = 0.1 * max(0., c59450 - c59460 - e59470)

        _line31 = 0.11 * min(_line30, 1190.)\
                + 0.12 * min(2270. - 1190., max(0, _line30 - 1190.))\
                + 0.14 * min(4530. - 2270., max(0., _line30 - 2270.))\
                + 0.15 * min(6690. - 4530., max(0., _line30 - 4530.))\
                + 0.16 * min(9170. - 6690., max(0., _line30 - 6690.))\
                + 0.18 * min(11440. - 9170., max(0., _line30 - 9170.))\
                + 0.20 * min(13710. - 11440., max(0., _line30 - 11440.))\
                + 0.23 * min(17160. - 13710., max(0., _line30 - 13710.))\
                + 0.26 * min(22880. - 17160., max(0., _line30 - 17160.))\
                + 0.30 * min(28600. - 22880., max(0., _line30 - 22880.))\
                + 0.34 * min(34320. - 28600., max(0., _line30 - 28600.))\
                + 0.38 * min(42300. - 34320., max(0., _line30 - 34320.))\
                + 0.42 * min(57190. - 42300., max(0., _line30 - 42300.))\
                + 0.48 * min(85790. - 57190., max(0., _line30 - 57190.))

        _line32 = 10. * _line31

        if e59440 == 0.:
            _line36 = _line32
            ## below are unused in calcs
            _line33 = 0.
            _line34 = 0.
            _line35 = 0.

        elif e59440 > 0.:
            _line33 = 0.1 * _line22

            _line34 = 0.11 * min(_line30, 1190.)\
                    + 0.12 * min(2270. - 1190., max(0., _line30 - 1190.))\
                    + 0.14 * min(4530. - 2270., max(0., _line30 - 2270.))\
                    + 0.15 * min(6690. - 4530., max(0., _line30 - 4530.))\
                    + 0.16 * min(9170. - 6690., max(0., _line30 - 6690.))\
                    + 0.18 * min(11440. - 9170., max(0., _line30 - 9170.))\
                    + 0.20 * min(13710. - 11440., max(0., _line30 - 11440.))\
                    + 0.23 * min(17160. - 13710., max(0., _line30 - 13710.))\
                    + 0.26 * min(22880. - 17160., max(0., _line30 - 17160.))\
                    + 0.30 * min(28600. - 22880., max(0., _line30 - 22880.))\
                    + 0.34 * min(34320. - 28600., max(0., _line30 - 28600.))\
                    + 0.38 * min(42300. - 34320., max(0., _line30 - 34320.))\
                    + 0.42 * min(57190. - 42300., max(0., _line30 - 42300.))\
                    + 0.48 * min(85790. - 57190., max(0., _line30 - 57190.))

            _line35 = 10. * _line34
            _line36 = max(0., _line32 - _line35)

        else:
            _line33 = 0.
            _line34 = 0.
            _line35 = 0.
            _line36 = 0.

        # tax saving from 10 yr option
        c59485 = _line36

        c59490 = c59485 + 0.2 * max(0., e59400)
        # pension gains tax plus
        c05700 = c59490

    else:
        # all but one unused in calcs
        c59430 = 0.
        c59450 = 0.
        c59460 = 0.
        _line17 = 0.
        _line19 = 0.
        _line22 = 0.
        _line30 = 0.
        _line31 = 0.
        _line32 = 0.
        _line33 = 0.
        _line34 = 0.
        _line35 = 0.
        _line36 = 0.
        c59485 = 0.
        c59490 = 0.
        c05700 = 0.


    _parents = e83200_0
    _s1291 = e10105
    c05750 = max(c05100 + _parents + c05700, e74400)
    _taxbc = c05750

    return (e00650, _hasgain, _dwks5, c24505, c24510, _dwks9, c24516,
            c24580, _dwks12, c24517, c24520, c24530, _dwks16,
            _dwks17, c24540, c24534, _dwks21, c24597, c24598, _dwks25,
            _dwks26, _dwks28, c24610, c24615, _dwks31, c24550, c24570,
            _addtax, c24560, _taxspecial, c05100, c05700, c59430,
            c59450, c59460, _line17, _line19, _line22, _line30, _line31,
            _line32, _line36, _line33, _line34, _line35, c59485, c59490,
            _s1291, _parents, _taxbc, c05750)

# TODO should we be returning c00650 instead of e00650??? Would need to change tests


@iterate_jit(parameters=["AMT_tthd", "II_brk6", "II_brk2", "AMT_Child_em", 
                         "cgrate1", "cgrate2", "AMT_em_ps", "AMT_em_pe", 
                         "KT_c_Age", "AMT_thd_MarriedS", "AMT_em", "AMT_prt",
                         "AMT_trt1", "AMT_trt2", "ID_StateLocalTax_HC", 
                         "puf"],
             nopython=True, puf=True)
def AMTI(       c60000, _exact, e60290, _posagi, e07300, x60260, c24517,
                e60300, e60860, e60100, e60840, e60630, e60550,
                e60720, e60430, e60500, e60340, e60680, e60600, e60405,
                e60440, e60420, e60410, e61400, e60660, e60480,
                e62000,  e60250, _cmp, _standard,  e04470, e17500, 
                f6251,  e62100, e21040, _sit, e20800, c00100, 
                c04470, c17000, e18500, c20800, c21040,   
                DOBYR, FLPDYR, DOBMD, SDOBYR, SDOBMD, SFOBYR, c02700, 
                e00100,  e24515, x62730, x60130, 
                x60220, x60240, c18300, _taxbc, AMT_tthd, 
                II_brk6, MARS, _sep, II_brk2, AMT_Child_em, cgrate1,
                cgrate2, AMT_em_ps, AMT_em_pe, x62720, e00700, c24516, 
                c24520, c04800, e10105, c05700, e05800, e05100, e09600, 
                KT_c_Age, x62740, e62900, AMT_thd_MarriedS, _earned, e62600, 
                AMT_em, AMT_prt, AMT_trt1, AMT_trt2, _cmbtp_itemizer, 
                _cmbtp_standard, ID_StateLocalTax_HC, puf):

    c62720 = c24517 + x62720
    c60260 = e00700 + x60260
    ## QUESTION: c63100 variable is reassigned below before use, is this a BUG?
    c63100 = max(0., _taxbc - e07300)
    c60200 = min(c17000, AMT_prt * _posagi)
    c60240 = (1-ID_StateLocalTax_HC)*c18300 + x60240
    c60220 = c20800 + x60220
    c60130 = c21040 + x60130
    c62730 = e24515 + x62730 

    _amtded = c60200 + c60220 + c60240
    #if c60000 <= 0:

    #   _amtded = max(0., _amtded + c60000)
   
    if _standard == 0 or (_exact == 1 and ((_amtded + e60290) > 0)):
        _addamt = _amtded + e60290 - c60130
    else:
        _addamt = 0


    if _cmp == 1:
        c62100 = (_addamt + e60300 + e60860 + e60100 + e60840 + e60630 
               + e60550 + e60720 + e60430 + e60500 + e60340 + e60680 + e60600 
               + e60405 + e60440 + e60420 + e60410 + e61400 + e60660 - c60260 
               - e60480 - e62000 + c60000 - e60250)


    if (puf and (_standard == 0 or (_exact == 1 and e04470 > 0))):

        _edical = max(0., e17500 - max(0., e00100) * 0.075)
    else: _edical = 0.

    if (puf and ((_standard == 0 or (_exact == 1 and e04470 > 0))
        and f6251 == 1)):
        _cmbtp = _cmbtp_itemizer
        # (-1 * min(_edical, 0.025 * max(0., e00100)) + e62100 + c60260
        #        + e04470 + e21040 - _sit - e00100 - s18500 - e20800)
    else: _cmbtp = 0.


    if (puf == True and ((_standard == 0 or (_exact == 1 and e04470 > 0)))):
        c62100 = (c00100 - c04470 + min(c17000, 0.025 * max(0., c00100)) + 
            (1-ID_StateLocalTax_HC)*_sit + e18500 - c60260 + c20800 - c21040 ) 
        # c62100 += _cmbtp


    if (puf == True and ((_standard > 0 and f6251 == 1))):
        _cmbtp = _cmbtp_standard
        #  s62100 - e00100 + e00700
    else: _cmbtp = 0


    if (puf == True and _standard > 0):
        c62100 = (c00100 - c60260 ) 
        # c62100 += _cmbtp
 


    if (c62100 > AMT_em_pe) and (MARS == 3 or MARS == 6):
        _amtsepadd = max(0., min(AMT_thd_MarriedS, 0.25 * (c62100 - AMT_em_pe)))
    else: _amtsepadd = 0.
    c62100 = c62100 + _amtsepadd

    c62600 = max(0., AMT_em[MARS - 1] - AMT_prt * max(0., c62100 - AMT_em_ps[MARS - 1]))

    if DOBYR >= 1 and DOBYR <= 99:
        _DOBYR = DOBYR + 1900.
    else:
        _DOBYR = DOBYR

    if _DOBYR > 1890:
        _agep = FLPDYR - _DOBYR
    else:
        _agep = 50.

    if  SDOBYR >= 1 and SDOBYR <= 99:
        _SDOBYR = SDOBYR + 1900.
    else:
        _SDOBYR = SFOBYR

    if _SDOBYR > 1890:
        _agep = FLPDYR - _SDOBYR
    else:
        _ages = 50.

    if (_cmp == 1 and f6251 == 1 and _exact == 1):
        c62600 = e62600

    if _cmp == 1 and _exact == 0 and _agep < KT_c_Age and _agep != 0:
        c62600 = min(c62600, _earned + AMT_Child_em)
  
    c62700 = max(0., c62100 - c62600)


    _alminc = c62700

    if (c02700 > 0):
        _alminc = max(0., c62100 - c62600 + c02700)

        _amtfei = AMT_trt1 * c02700 + AMT_trt2 * max(0., c02700 - AMT_tthd / _sep)
    else:
        _alminc = c62700

        _amtfei = 0.


    c62780 = 0.26 * _alminc + 0.02 * \
        max(0., _alminc - AMT_tthd / _sep) - _amtfei

    if f6251 != 0:
        c62900 = float(e62900)
    else: 
        c62900 = float(e07300)
    
    c63000 = c62780 - c62900

    if c24516 == 0:
        c62740 = c62720 + c62730
    else: 
        c62740 = min(max(0., c24516 + x62740), c62720 + c62730)
    
    
    _ngamty = max(0., _alminc - c62740)

    c62745 = 0.26 * _ngamty + 0.02 * \
        max(0., _ngamty - AMT_tthd / _sep)

    y62745 = AMT_tthd / _sep

    _tamt2 = 0.

    _amt5pc = 0.0

  
    _amt15pc = min(_alminc, c62720) - _amt5pc - min(max(
        0., II_brk2[MARS - 1] - c24520), min(_alminc, c62720))
    if c04800 == 0:
        _amt15pc = max(0., min(_alminc, c62720) - II_brk2[MARS - 1])
    
   
    _amt25pc = min(_alminc, c62740) - min(_alminc, c62720)
    
    if c62730 == 0:
        _amt25pc = 0.
    else: 
        _amt25pc = min(_alminc, c62740) - min(_alminc, c62720)
  
    c62747 = cgrate1 * _amt5pc

    
    c62755 = cgrate2* _amt15pc
    
    c62770 = 0.25 * _amt25pc
    
    _tamt2 = c62747 + c62755 + c62770
 

    _amt = 0.
  
    if _ngamty > II_brk6[MARS - 1]:
        _amt = 0.05 * min(_alminc, c62740)
    else: 
        _amt = 0.
    
    if _ngamty <= II_brk6[MARS - 1] and _alminc > II_brk6[MARS - 1]:
        _amt = 0.05 * min(_alminc - II_brk6[MARS - 1], c62740)


    _tamt2 = _tamt2 + _amt


    c62800 = min(c62780, c62745 + _tamt2 - _amtfei)
    c63000 = c62800 - c62900
    c63100 = _taxbc - e07300 - c05700
    c63100 = c63100 + e10105 
    c63100 = max(0., c63100)

    c63200 = max(0., c63000 - c63100)
    c09600 = c63200
    _othtax = e05800 - (e05100 + e09600)

    c05800 = _taxbc + c63200

    return   (c62720, c60260, c63100, c60200, c60240, c60220,
              c60130, c62730, _addamt, c62100, _edical,
              _amtsepadd, c62600, _agep, _ages,  c62700,
              _alminc, _amtfei, c62780, c62900, c63000, c62740,
              _ngamty, c62745, y62745, _tamt2, _amt5pc, _amt15pc,
              _amt25pc, c62747, c62755, c62770, _amt, c62800,
              c09600, _othtax, c05800, _cmbtp)  

@iterate_jit(parameters=["NIIT_thd", "NIIT_trt"], nopython=True)
def MUI(c00100, NIIT_thd, MARS, e00300, e00600, c01000, e02000, NIIT_trt, NIIT):
    # Additional Medicare tax on unearned Income
    if c00100 > NIIT_thd[MARS - 1]:
        NIIT  = NIIT_trt * min(e00300 + e00600 + max(0, c01000)
                + max(0, e02000), c00100 - NIIT_thd[MARS - 1])
    return NIIT

@iterate_jit(parameters=["DCC_c", "puf"], nopython=True, puf=True)
def F2441(_earned, _fixeic, e59560, MARS, f2441, DCC_c,
               e32800, e32750 , e32775, CDOB1, CDOB2, e32890, e32880, FLPDYR, puf):

    if _fixeic == 1: 
        _earned = e59560

    if MARS == 2 and puf == True:
        if e32890 != 0:
            c32880 = 0.5 * _earned
            c32890 = 0.5 * _earned
        else:
            c32880 = max(0., e32880)
            c32890 = max(0., e32890)

    elif MARS != 2:
        c32880 = _earned
        c32890 = _earned

    if f2441 == 0:
        _ncu13 = 0
        if FLPDYR - CDOB1 >= 0 and FLPDYR - CDOB1 <= 12:
            _ncu13 = _ncu13 +1
        if FLPDYR - CDOB2 >= 0 and FLPDYR - CDOB2 <= 12:
            _ncu13 = _ncu13 +1
    else:
        _ncu13 = f2441
        
    _dclim = min(_ncu13, 2.) * DCC_c
    
    c32800 = min(max(e32800, e32750 + e32775), _dclim)

    #TODO deal with these types
    _earned = float(_earned)
    c32880 = float(c32880)
    c32890 = float(c32890)
    _ncu13 = float(_ncu13)

    return _earned, c32880, c32890, _ncu13, _dclim, c32800



@iterate_jit(nopython=True)
def DepCareBen(c32800, _cmp, MARS, c32880, c32890, e33420, e33430, e33450, 
                    e33460, e33465, e33470, _sep, _dclim, e32750, e32775, 
                    _earned):

    # Part III ofdependent care benefits
    if _cmp == 1  and MARS == 2:
        _seywage = min(c32880, c32890, e33420 + e33430 - e33450, e33460)
    else: 

        _seywage = 0.

    if _cmp == 1 and MARS != 2:  #this is same as above, why?
        _seywage = min(c32880, c32890, e33420 + e33430 - e33450, e33460)
   
    if _cmp == 1:
        c33465 = e33465
        c33470 = e33470
        c33475 = max(0., min(_seywage, 5000 / _sep) - c33470)
        c33480 = max(0., e33420 + e33430 - e33450 - c33465 - c33475)
        c32840 = c33470 + c33475

        c32800 = min(max(0., _dclim - c32840), max(0., e32750 + e32775 - c32840))

    else: 
        c33465, c33470, c33475, c33480, c32840 = 0.,0.,0.,0.,0.
        c32800 = c32800

    if MARS == 2:
        c33000 = max(0, min(c32800, min(c32880, c32890)))
    else: 
        c33000 = max(0, min(c32800, _earned))

    return _seywage, c33465, c33470, c33475, c33480, c32840, c32800, c33000




@iterate_jit(parameters=["CDCC_crt", "CDCC_ps"], nopython=True)
def ExpEarnedInc(  _exact, c00100, CDCC_ps, CDCC_crt,
                        c33000, c05800, e07300, e07180):
    # Expenses limited to earned income

    if _exact == 1: 

        _tratio = float(math.ceil(max((c00100 - CDCC_ps)
                / 2000, 0.)))

        c33200 = c33000 * 0.01 * max(20., CDCC_crt - min(15., _tratio))

    
    else: 
        _tratio = 0.

        c33200 = c33000 * 0.01 * max(20., CDCC_crt
                - max((c00100 - CDCC_ps) / 2000, 0.))

    c33400 = min(max(0., c05800 - e07300), c33200)

    # amount of the credit

    if e07180 == 0:

        c07180 = 0.
        c33000 = 0.
    else: 
        c07180 = c33400

    return _tratio, c33200, c33400, c07180, c33000



@iterate_jit(nopython=True)
def RateRed(c05800, _fixup, _othtax, _exact, x59560, _earned):

    # rate reduction credit for 2001 only, is this needed?
    c05800 = c05800
    c07970 = 0.


    if _fixup >= 3:
        c05800 = c05800 + _othtax

    if _exact == 1:
        c59560 = x59560
    else:
        c59560 = _earned 

    return c07970, c05800, c59560


@iterate_jit(parameters=["EITC_ps_MarriedJ", "EITC_rt", "EITC_c", "EITC_prt", "EITC_InvestIncome_c", 
                         "EITC_ps", "puf"], nopython=True, puf=True)
def NumDep(EICYB1, EICYB2, EICYB3,
                EIC, c00100, e00400, MARS, 
                EITC_ps, EITC_ps_MarriedJ, EITC_rt, c59560, EITC_c,
                EITC_prt, e83080, e00300, e00600, e01000, e40223, 
                e25360, e25430, e25470, e25400, e25500, e26210,
                e26340, e27200, e26205, e26320, EITC_InvestIncome_c, _cmp, SOIYR, 
                DOBYR, SDOBYR, _agep, _ages, c59660, puf):

    EICYB1 = max(0.0, EICYB1)
    EICYB2 = max(0.0, EICYB2)
    EICYB3 = max(0.0, EICYB3)

    _ieic = int( max(EIC, EICYB1) + EICYB2 + EICYB3)

    # Modified AGI only through 2002

    _modagi = c00100 + e00400


    if MARS == 2 and _modagi > 0:
        _val_ymax = float((EITC_ps[_ieic]
                    + EITC_ps_MarriedJ[_ieic]))

    else: _val_ymax = 0.

    if (MARS == 1 or MARS == 4 or MARS == 5 or MARS == 7) and _modagi > 0:
        _val_ymax = float(EITC_ps[_ieic])


    if (MARS == 1 or MARS == 4 or MARS == 5 or 
            MARS == 2 or MARS == 7) and _modagi > 0:

        c59660 = min(EITC_rt[_ieic] * c59560,
                EITC_c[_ieic])

        _preeitc = c59660 
    else: 

        c59660, _preeitc = 0., 0.

    if (MARS != 3 and MARS != 6 and _modagi > 0 and
            (_modagi > _val_ymax or c59560 > _val_ymax)):
        _preeitc = max(0., EITC_c[ _ieic] - EITC_prt[_ieic]
                       * (max(0.,max(_modagi,c59560)-_val_ymax)))
        _preeitc = min(_preeitc,c59660)


    if MARS != 3 and MARS != 6 and _modagi > 0:
        _val_rtbase = EITC_rt[_ieic] * 100
        _val_rtless = EITC_prt[_ieic] * 100
        _dy = (e00400 + e83080 + e00300 + e00600

                   + max(0., max(0., e01000) - max(0., e40223))
                   + max(0., max(0., e25360) - e25430 - e25470 - e25400 - e25500)
                   + max(0., e26210 + e26340 + e27200
                        - math.fabs(e26205) - math.fabs(e26320)))
    else:
        _val_rtbase = 0.
        _val_rtless = 0.
        _dy = 0.

    if (MARS != 3 and MARS != 6 and _modagi > 0 
            and _dy > EITC_InvestIncome_c):
         _preeitc = 0.

    if puf or (_ieic > 0) or (_agep >= 25 and _agep <= 64) or (_ages > 0):
        c59660 = _preeitc
    else:
        c59660 = 0.
        c59560 = 0.  # updated to reflect SAS code, but has no seeming affect on accuracy

    _eitc = c59660
       
    return (_ieic, EICYB1, EICYB2, EICYB3, _modagi, c59660,
               _val_ymax, _preeitc, _val_rtbase, _val_rtless, _dy)


@iterate_jit(parameters=["CTC_ps", "CTC_c", "CTC_prt"], nopython=True)
def ChildTaxCredit(n24, MARS, CTC_c, c00100, _feided, CTC_ps, _exact, 
                        c11070, c07220, c07230, _num, _precrd, _nctcr, CTC_prt):

    # Child Tax Credit
    if MARS == 2:
        _num = 2.

    _nctcr = n24

    _precrd = CTC_c * _nctcr

    _ctcagi = c00100 + _feided

    if _ctcagi > CTC_ps[MARS - 1] and _exact == 1:
        _precrd = max(0., _precrd - CTC_prt* 
                    math.ceil(_ctcagi - CTC_ps[MARS - 1]))

    if _ctcagi > CTC_ps[MARS - 1] and _exact != 1:
        _precrd = max(0., _precrd - CTC_prt * 
                    (max(0., _ctcagi - CTC_ps[MARS - 1]) + 500))

    #TODO get rid of this type declaration
    _precrd = float(_precrd)

    return (c11070, c07220, c07230, _num, _nctcr, _precrd, _ctcagi)

# def HopeCredit():
    # W/o congressional action, Hope Credit will replace 
    # American opportunities credit in 2018. NEED TO ADD LOGIC!!!


@iterate_jit(nopython=True)
def AmOppCr(_cmp, e87482, e87487, e87492, e87497):
    # American Opportunity Credit 2009+

    if _cmp == 1:

        c87482 = max(0., min(e87482, 4000.))
        c87487 = max(0., min(e87487, 4000.))
        c87492 = max(0., min(e87492, 4000.))
        c87497 = max(0., min(e87497, 4000.))
    else: 
        c87482, c87487, c87492, c87497 = 0.,0.,0.,0.

    if max(0, c87482 - 2000) == 0:
        c87483 = c87482
    else: 
        c87483 = 2000 + 0.25 * max(0, c87482 - 2000)

    if max(0, c87487 - 2000) == 0:
        c87488 = c87487
    else: 
        c87488 = 2000 + 0.25 * max(0, c87487 - 2000)

    if max(0, c87492 - 2000) == 0:
        c87493 = c87492
    else: 
        c87493 = 2000 + 0.25 * max(0, c87492 - 2000)

    if max(0, c87497 - 2000) == 0:
        c87498 = c87497
    else: 
        c87498 = 2000 + 0.25 * max(0, c87497 - 2000)


    c87521 = c87483 + c87488 + c87493 + c87498

    return (c87482, c87487, c87492, c87497,
               c87483, c87488, c87493, c87498, c87521)



@iterate_jit(parameters=['LLC_Expense_c', 'puf'], nopython=True, puf=True)
def LLC(e87530, LLC_Expense_c, e87526, e87522, e87524, e87528, c87540, c87550, puf):

    # Lifetime Learning Credit


    if puf == True:
        c87540 = float(min(e87530, LLC_Expense_c))
        c87530 = 0.
    else:
        c87530 = e87526 + e87522 + e87524 + e87528
        c87540 = float(min(c87530, LLC_Expense_c))


    c87550 = 0.2 * c87540

    return (c87540, c87550, c87530)



@iterate_jit(nopython=True)
def RefAmOpp(_cmp, c87521, _num, c00100, EDCRAGE, c87668):
    # Refundable American Opportunity Credit 2009+

    if _cmp == 1 and c87521 > 0: 
        c87654 = 90000 * _num 
        c87656 = c00100
        c87658 = np.maximum(0., c87654 - c87656)
        c87660 = 10000 * _num
        c87662 = 1000 * np.minimum(1., c87658 / c87660)
        c87664 = c87662 * c87521 / 1000.0
    else: 
        c87654, c87656, c87658, c87660, c87662, c87664 = 0., 0., 0., 0., 0., 0.

    if _cmp == 1 and c87521 > 0 and EDCRAGE == 1: 
        c87666 = 0.
    else: 
        c87666 = 0.4 * c87664

    if c87521 > 0 and _cmp == 1:
        c10960 = c87666
        c87668 = c87664 - c87666
        c87681 = c87666

    else: c10960, c87668, c87681 = 0., 0., 0.

    return (c87654, c87656, c87658, c87660, c87662,
               c87664, c87666, c10960, c87668, c87681)



@iterate_jit(parameters=["ETC_pe_Married", "ETC_pe_Single"], nopython=True)
def NonEdCr(c87550, MARS, ETC_pe_Married, c00100, _num,
    c07180, e07200, c07230, e07240, e07960, e07260, e07300,
    e07700, e07250, t07950, c05800, _precrd, ETC_pe_Single):

    # Nonrefundable Education Credits
    # Form 8863 Tentative Education Credits
    c87560 = c87550

    # Phase Out
    if MARS == 2:
        c87570 = float(ETC_pe_Married * 1000)
    else:
        c87570 = float(ETC_pe_Single * 1000)

    c87580 = float(c00100)


    c87590 = max(0., c87570 - c87580)

    c87600 = 10000.0 * _num

    c87610 = min(1., float(c87590 / c87600))

    c87620 = c87560 * c87610

    _ctc1 = c07180 + e07200 + c07230

    _ctc2 = e07240 + e07960 + e07260 + e07300

    _regcrd = _ctc1 + _ctc2

    _exocrd = e07700 + e07250

    _exocrd = _exocrd + t07950

    _ctctax = c05800 - _regcrd - _exocrd

    c07220 = min(_precrd, max(0., _ctctax))
    # lt tax owed
    
    return (c87560, c87570, c87580, c87590, c87600, c87610,
               c87620, _ctc1, _ctc2, _regcrd, _exocrd, _ctctax, c07220)

@iterate_jit(parameters=['ACTC_rt', 'SS_Income_c', 'ACTC_Income_thd', 'puf', 'ACTC_ChildNum'],
                        nopython=True, puf=True)
def AddCTC(_nctcr, _precrd, c07220, e00200, e82882, e30100, _sey, _setax, 
                _exact, e82880, ACTC_Income_thd, ACTC_rt, SS_Income_c,
                e03260, e09800, c59660, e11200, e59680, e59700, e59720,
                _fixup, e11070, e82915, e82940, c82940, ACTC_ChildNum, puf):

    # Additional Child Tax Credit


    c82940 = 0.

    # Part I of 2005 form 8812
    if _nctcr > 0:
        c82925 = _precrd

        c82930 = c07220

        c82935 = c82925 - c82930

        # CTC not applied to tax


        c82880 = max(0., e00200 + e82882 + e30100
                        + max(0., _sey) - 0.5 * _setax)
        if _exact == 1:
            c82880 = e82880

        h82880 = c82880


        c82885 = max(0., c82880 - ACTC_Income_thd)

        c82890 = ACTC_rt * c82885

    else:
        c82925, c82930, c82935, c82880, h82880, c82885, c82890 = (0.,0., 0.,
            0., 0., 0., 0.)

    # Part II of 2005 form 8812

    if _nctcr >= ACTC_ChildNum and c82890 < c82935:
        c82900 = 0.0765 * min(SS_Income_c, c82880)


        c82905 = float(e03260 + e09800)

        c82910 = c82900 + c82905
        
        c82915 = c59660 + e11200


        c82920 = max(0., c82910 - c82915)
        c82937 = max(c82890, c82920)


    else:

        c82900, c82905, c82910, c82915, c82920, c82937 = 0., 0., 0., 0., 0., 0.

    # Part II of 2005 form 8812
    if _nctcr > 2 and c82890 >= c82935:
        c82940 = c82935

    if _nctcr > 2 and c82890 < c82935:
        c82940 = min(c82935, c82937)
        
    if _nctcr <=2 and c82890>0:
        c82940 = min (c82890, c82935)

    #if _nctcr > 0:
    c11070 = c82940
    #else: 

    #    c11070 = 0.

                #WHY ARE WE SETTING AN 'E' VALUE HERE?     
    if puf == True and _nctcr > 0:
        e59660 = float(e59680 + e59700 + e59720)
    else:
        e59660 = 0.


    if e82915 > 0 and abs(e82940 - c82940)>100:
        _othadd = e11070 - c11070
    else:
        _othadd = 0.


    if e82915 > 0 and abs(e82940 - c82940) > 100 and _fixup >= 4:
        c11070 = c11070 + _othadd


    return ( c82925, c82930, c82935, c82880, h82880, c82885, c82890,
            c82900, c82905, c82910, c82915, c82920, c82937, c82940, c11070,
            e59660, _othadd)

def F5405(pm, rc):
    # Form 5405 First-Time Homebuyer Credit
    #not needed

    c64450 = np.zeros((rc.dim,))
    return DataFrame(data=np.column_stack((c64450,)), columns=['c64450'])


@iterate_jit(parameters=['puf'], nopython=True, puf=True)
def C1040( e07400, e07180, e07200, c07220, c07230, e07250,
                e07600, e07260, c07970, e07300, x07400, e09720,
                e07500, e07700, e08000, e07240, e08001, e07960, e07970,
                SOIYR, e07980, c05800, e08800, e09900, e09400, e09800, 
                e10000, e10100, e09700, e10050, e10075, e09805, e09710,
                c59660, c07180, _eitc, c59680, NIIT,_amed, puf ):

    # Allocate credits to tax in order on the tax form
    _avail = c05800
    c07180 = min(c07180,_avail)
    _avail = _avail - c07180
    _avail = max(0,_avail - e07200)
    c07300 = min(e07300,_avail)
    _avail = _avail - c07300
    c07230 = min(c07230,_avail)
    _avail = _avail - c07230
    c07240 = min(e07240,_avail)
    _avail = _avail - c07240
    c07220 = min(c07220,_avail)
    _avail = _avail - c07220
    c07600 = min(e07600,_avail)
    _avail = _avail - c07600
    c07260 = min(e07260,_avail)
    _avail = _avail-c07260

    c59680 = min(_eitc,_avail)

    # Credits 1040 line 48

    x07400 = e07400

    c07100 = (e07180 + e07200 + e07600 + c07300 + x07400
               + e07980 + c07220 + e07500 + e08000)

    y07100 = c07100

    c07100 += e07700 + c07230 + c07970 + e07240 + e07260 + e08001 + e07960

    x07100 = c07100
    c07100 = min(c07100, c05800)

    # Tax After credits 1040 line 52

    c08795 = max(0., c05800 - c07100) #SAS @1277
    
#    c08800 = c08795

    if puf == True:

        e08795 = float(e08800)
    else:
        e08795 = 0.

    # Tax before refundable credits
    _othertax = e09900 + e09400 + e09800 + e10100 + NIIT + _amed
    c09200 = _othertax + c08795 + e10000 

    #assuming year (FLPDYR) > 2009
    c09200 = c09200 + e09700 + e10050 + e10075 + e09805 + e09710 + e09720

    return (c07100, y07100, x07100, c08795, e08795, c09200, _eitc, _othertax)



@iterate_jit(nopython=True)
def DEITC(c08795, c59660, c09200, c07100, c08800, c05800, _othertax):


    # Decomposition of EITC

    if c08795 > 0 and c59660 > 0 and c08795 <= c59660:
       c59680 = c08795

       _comb = c59660 - c59680

    else:   

        c59680 = 0.
        _comb = 0.

    if c08795 > 0 and c59660 > 0 and c08795 > c59660: 
        c59680 = c59660
    
    c07150 = c07100 + c59680
    c07150 = min(c07150, c05800)
    c08800 = c05800 - c07150
    
    c59700 = min(_othertax, c59680)
    c59720 = c59680 - c59700

    if c08795 < 0 or c59660 <= 0:
        _compb = 0.
        c59680 = 0.
        c59700 = 0.
        c59720 = 0.

    else:
        _compb = 0.

    c07150 = c07100 + c59680
    c07150 = c07150
    c10950 = 0.

    return (c59680, c59700, c59720, _comb, c07150, c10950, c08800)



@iterate_jit(nopython=True)
def OSPC_TAX( c09200, c59660, c11070, c10960, c11600, c10950 , _eitc, e11580,
              e11450, e11500, e82040, e09900, e11400, e11300, e11200, e11100,
              e11550, e09710, e09720):

    _refund = (c59660 + c11070 + c11600 + c10960 + c10950 + e11580 + e11450 +
               e11500)
    
    _ospctax = c09200 - _refund - e82040
    
    _payments = e09900 + e11500 + e11400 + e11300 + e11200 + e11100 + e11550 + e11450

    c10300 = max(0, _ospctax-e09710-e09720-_payments)


    # Ignore refundable partof _eitc
    #TODO Remove this _eitc
    #if c09200 <= _eitc:
    _eitc = c59660


    return (c10300, _eitc, _refund, _ospctax)




@jit(nopython=True)
def Taxer_i(inc_in, MARS, II_rt1, II_rt2, II_rt3, II_rt4, II_rt5, II_rt6, II_rt7,
            II_brk1, II_brk2, II_brk3, II_brk4, II_brk5, II_brk6):
   

    _a6 = inc_in

    inc_out = (II_rt1 * min(_a6, II_brk1[MARS - 1])
               + II_rt2 * min(II_brk2[MARS - 1] - II_brk1[MARS - 1], max(0., _a6 - II_brk1[MARS - 1]))
               + II_rt3 * min(II_brk3[MARS - 1] - II_brk2[MARS - 1], max(0., _a6 - II_brk2[MARS - 1]))
               + II_rt4 * min(II_brk4[MARS - 1] - II_brk3[MARS - 1], max(0., _a6 - II_brk3[MARS - 1]))
               + II_rt5 * min(II_brk5[MARS - 1] - II_brk4[MARS - 1], max(0., _a6 - II_brk4[MARS - 1]))
               + II_rt6 * min(II_brk6[MARS - 1] - II_brk5[MARS - 1], max(0., _a6 - II_brk5[MARS - 1]))
               + II_rt7 * max(0., _a6 - II_brk6[MARS - 1]))

    return inc_out<|MERGE_RESOLUTION|>--- conflicted
+++ resolved
@@ -108,23 +108,17 @@
 @iterate_jit(parameters=["puf", "ID_ps","ID_Medical_frt", "ID_Casualty_frt", 
                          "ID_Miscellaneous_frt", "ID_Charity_crt_Cash",
                          "ID_Charity_crt_Asset", "ID_prt", "ID_crt", 
-<<<<<<< HEAD
-                         "ID_StateLocalTax_HC"], nopython=True, puf=True)
-
-=======
-                         "ID_Charity_frt"], nopython=True, puf=True)
->>>>>>> a8670bc5
+                         "ID_Charity_frt", "ID_StateLocalTax_HC"], 
+                         nopython=True, puf=True)
+
 def ItemDed(_posagi, e17500, e18400, e18425, e18450, e18500, e18800, e18900,
                  e20500, e20400, e19200, e20550, e20600, e20950, e19500, 
                  e19570, e19400, e19550, e19800, e20100, e20200, e20900, 
                  e21000, e21010, MARS, _sep, c00100, ID_ps,ID_Medical_frt, 
                  ID_Casualty_frt, ID_Miscellaneous_frt, ID_Charity_crt_Cash, 
-<<<<<<< HEAD
                  ID_Charity_crt_Asset, ID_prt, ID_crt, ID_StateLocalTax_HC, 
-                 puf):
-=======
-                 ID_Charity_crt_Asset, ID_prt, ID_crt, ID_Charity_frt, puf):
->>>>>>> a8670bc5
+                 ID_Charity_frt, puf):
+
     """
     WARNING: Any additional keyword args, such as 'puf=True' here, must be 
     passed to the function at the END of the argument list. If you stick the 
