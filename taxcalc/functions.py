--- conflicted
+++ resolved
@@ -814,7 +814,7 @@
     EITC function computes EITC amount, c59660
     """
     # pylint: disable=too-many-branches
-    if EITC_indiv == 0.:
+    if not EITC_indiv:
         # filing-unit and number-of-kids based EITC
         invinc = (e00400 + e00300 + e00600 +
                   max(0., c01000) + max(0., (0. - p25470)) + max(0., e27200))
@@ -830,25 +830,25 @@
                 eitcx = max(0., (EITC_c[EIC] - EITC_prt[EIC] *
                                  max(0., max(eitc_agi, _earned) - ymax)))
                 eitc = min(eitc, eitcx)
+
             if EIC == 0:
                 # enforce age eligibility rule for those with no EITC-eligible
                 # kids assuming that an unknown age_* value implies EITC age
                 # eligibility
                 # pylint: disable=bad-continuation,too-many-boolean-expressions
                 if MARS == 2:
-                    if (age_head >= EITC_MinEligAge and
-                        age_head <= EITC_MaxEligAge) or \
-                       (age_spouse >= EITC_MinEligAge and
-                        age_spouse <= EITC_MaxEligAge) or \
-                       age_head == 0 or \
-                       age_spouse == 0:
+                    if (age_head == 0 or age_spouse == 0 or
+                        (age_head >= EITC_MinEligAge and
+                         age_head <= EITC_MaxEligAge) or
+                        (age_spouse >= EITC_MinEligAge and
+                         age_spouse <= EITC_MaxEligAge)):
                         c59660 = eitc
                     else:
                         c59660 = 0.
                 else:  # if MARS != 2
-                    if (age_head >= EITC_MinEligAge and
-                        age_head <= EITC_MaxEligAge) or \
-                       age_head == 0:
+                    if (age_head == 0 or
+                        (age_head >= EITC_MinEligAge and
+                         age_head <= EITC_MaxEligAge)):
                         c59660 = eitc
                     else:
                         c59660 = 0.
@@ -863,9 +863,8 @@
             eitcx = max(0., (EITC_c[0] - EITC_prt[0] *
                              max(0., _earned_p - EITC_ps[0])))
             eitc_p = min(eitc_p, eitcx)
-        # .. calculate eitc amount for spouse, if present
+        # .. calculate eitc amount for spouse
         if MARS == 2:
-<<<<<<< HEAD
             eitc_s = min(EITC_rt[0] * _earned_s, EITC_c[0])
             if _earned_s > EITC_ps[0]:
                 eitcx = max(0., (EITC_c[0] - EITC_prt[0] *
@@ -875,36 +874,6 @@
             eitc_s = 0.
         # .. combine taxpayer and spouse individual EITC amounts
         c59660 = eitc_p + eitc_s
-=======
-            ymax += EITC_ps_MarriedJ[EIC]
-        eitc_agi = c00100 + e00400
-        if eitc_agi > ymax or _earned > ymax:
-            eitcx = max(0., (EITC_c[EIC] - EITC_prt[EIC] *
-                             (max(0., max(eitc_agi, _earned) - ymax))))
-            eitc = min(eitc, eitcx)
-        if EIC == 0:
-            # enforce age eligibility rule for those with no EITC-eligible kids
-            # (assume that an unknown age_* value implies EITC age eligibility)
-            # pylint: disable=bad-continuation,too-many-boolean-expressions
-            if MARS == 2:
-                if (age_head == 0 or age_spouse == 0 or
-                    (age_head >= EITC_MinEligAge and
-                     age_head <= EITC_MaxEligAge) or
-                    (age_spouse >= EITC_MinEligAge and
-                     age_spouse <= EITC_MaxEligAge)):
-                    c59660 = eitc
-                else:
-                    c59660 = 0.
-            else:  # if MARS != 2
-                if (age_head == 0 or
-                    (age_head >= EITC_MinEligAge and
-                     age_head <= EITC_MaxEligAge)):
-                    c59660 = eitc
-                else:
-                    c59660 = 0.
-        else:  # if EIC != 0
-            c59660 = eitc
->>>>>>> ff76fb6e
     return c59660
 
 
