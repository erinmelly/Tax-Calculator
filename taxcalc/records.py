--- conflicted
+++ resolved
@@ -125,7 +125,7 @@
         'e26270',
         'e27200', 'e32800', 'e03300',
         'e58990',
-        'p60100', 'e60000', 'e62900',
+        'p60100', 'e62900',
         'p87482', 'e87487', 'e87492', 'e87497', 'p87521',
         'e87530',
         'MARS', 'MIDR', 'RECID',
@@ -231,15 +231,9 @@
         '_othertax', 'e82915', 'e82940', 'NIIT',
         'c59720', '_comb', 'c07150', 'c10300', '_iitax',
         '_refund', 'c11600', 'e11450', 'e82040', 'e11500',
-<<<<<<< HEAD
         '_amed',
         '_expanded_income', 'c07300',
-        'c07600', 'c07240', 'c62100_everyone',
-=======
-        '_amed', '_cmbtp_itemizer',
-        '_cmbtp_standard', '_expanded_income', 'c07300',
         'c07600', 'c07240',
->>>>>>> eb07692a
         '_surtax', '_combined', '_personal_credit'])
 
     INTEGER_CALCULATED_VARS = set([
@@ -403,11 +397,6 @@
         self.e32800 *= ATXPY
         self.e58990 *= ATXPY
         self.p60100 *= ATXPY
-<<<<<<< HEAD
-        self.e60000 *= ATXPY
-=======
-        self.e62100 *= ATXPY
->>>>>>> eb07692a
         self.e62900 *= ATXPY
         self.e87530 *= ATXPY
         self.p87521 *= ATXPY
