"""
OSPC Tax-Calculator tax-filing-unit Records class.
"""
import pandas as pd
import numpy as np
import os
from numba import vectorize, float64
from pkg_resources import resource_stream, Requirement


class Records(object):
    """
    Constructor for the tax-filing-unit records class.

    Parameters
    ----------
    data: string or Pandas DataFrame
        string describes CSV file in which records data reside
        DataFrame already contains records data
        default value is the string 'puf.csv'

    blowup_factors: string or Pandas DataFrame
        string describes CSV file in which blowup factors reside
        DataFrame already contains blowup factors
        default value is filename of the default blowup factors

    weights: string or Pandas DataFrame
        string describes CSV file in which weights reside
        DataFrame already contains weights
        default value is filename of the default weights

    start_year: None or integer
        None implies current_year is set to value of FLPDYR for first unit
        integer implies current_year is set to start_year
        default value is None

    Raises
    ------
    ValueError:
        if parameters are not the appropriate type.
        if files cannot be found.

    Returns
    -------
    class instance: Records

    Notes
    -----
    Typical usage is "recs = Records()", which uses all the default
    parameters of the constructor, and therefore, imputed variables
    are generated to augment the data and initial-year blowup factors
    are applied to the data. Explicitly setting start_year to some
    value other than Records.PUF_YEAR will cause this variable-imputation
    and initial-year-blowup logic to be skipped.  There are situations in
    which this is exactly what is desired, but more often than not,
    skipping the imputation and blowup logic would be a mistake.  In
    other words, do not explicitly specify start_year in the Records
    class constructor unless you know exactly what you are doing.
    """

    PUF_YEAR = 2009

    CUR_PATH = os.path.abspath(os.path.dirname(__file__))
    WEIGHTS_FILENAME = "WEIGHTS.csv"
    WEIGHTS_PATH = os.path.join(CUR_PATH, WEIGHTS_FILENAME)
    BLOWUP_FACTORS_FILENAME = "StageIFactors.csv"
    BLOWUP_FACTORS_PATH = os.path.join(CUR_PATH, BLOWUP_FACTORS_FILENAME)

    @classmethod
    def from_file(cls, path, **kwargs):
        return cls(path, **kwargs)

    # pairs of 'name of attribute', 'column name' - often the same
    # NOTE: second name in each pair is what Records.__init__() expects
    # if data parameter is a Pandas DataFrame rather than a CSV filename.
    NAMES = [('AGIR1', 'agir1'),
             ('DSI', 'dsi'),
             ('EFI', 'efi'),
             ('EIC', 'eic'),
             ('ELECT', 'elect'),
             ('FDED', 'fded'),
             ('FLPDYR', 'flpdyr'),
             ('FLPDMO', 'flpdmo'),
             ('f2441', 'f2441'),
             ('f3800', 'f3800'),
             ('f6251', 'f6251'),
             ('f8582', 'f8582'),
             ('f8606', 'f8606'),
             ('IE', 'ie'),
             ('MARS', 'mars'),
             ('MIDR', 'midr'),
             ('n20', 'n20'),
             ('n24', 'n24'),
             ('n25', 'n25'),
             ('PREP', 'prep'),
             ('SCHB', 'schb'),
             ('SCHCF', 'schcf'),
             ('SCHE', 'sche'),
             ('TFORM', 'tform'),
             ('TXST', 'txst'),
             ('XFPT', 'xfpt'),
             ('XFST', 'xfst'),
             ('XOCAH', 'xocah'),
             ('XOCAWH', 'xocawh'),
             ('XOODEP', 'xoodep'),
             ('XOPAR', 'xopar'),
             ('XTOT', 'xtot'),
             ('e00200', 'e00200'),
             ('e00300', 'e00300'),
             ('e00400', 'e00400'),
             ('e00600', 'e00600'),
             ('e00650', 'e00650'),
             ('e00700', 'e00700'),
             ('e00800', 'e00800'),
             ('e00900', 'e00900'),
             ('e01000', 'e01000'),
             ('e01100', 'e01100'),
             ('e01200', 'e01200'),
             ('e01400', 'e01400'),
             ('e01500', 'e01500'),
             ('e01700', 'e01700'),
             ('e02000', 'e02000'),
             ('e02100', 'e02100'),
             ('e02300', 'e02300'),
             ('e02400', 'e02400'),
             ('e02500', 'e02500'),
             ('e03150', 'e03150'),
             ('e03210', 'e03210'),
             ('e03220', 'e03220'),
             ('e03230', 'e03230'),
             ('e03260', 'e03260'),
             ('e03270', 'e03270'),
             ('e03240', 'e03240'),
             ('e03290', 'e03290'),
             ('e03300', 'e03300'),
             ('e03400', 'e03400'),
             ('e03500', 'e03500'),
             ('e00100', 'e00100'),
             ('p04470', 'p04470'),
             ('e04250', 'e04250'),
             ('e04600', 'e04600'),
             ('e04800', 'e04800'),
             ('e05100', 'e05100'),
             ('e05200', 'e05200'),
             ('e05800', 'e05800'),
             ('e06000', 'e06000'),
             ('e06200', 'e06200'),
             ('e06300', 'e06300'),
             ('e09600', 'e09600'),
             ('e07180', 'e07180'),
             ('e07200', 'e07200'),
             ('e07220', 'e07220'),
             ('e07230', 'e07230'),
             ('e07240', 'e07240'),
             ('e07260', 'e07260'),
             ('e07300', 'e07300'),
             ('e07400', 'e07400'),
             ('e07600', 'e07600'),
             ('p08000', 'p08000'),
             ('e07150', 'e07150'),
             ('e06500', 'e06500'),
             ('e08800', 'e08800'),
             ('e09400', 'e09400'),
             ('e09700', 'e09700'),
             ('e09800', 'e09800'),
             ('e09900', 'e09900'),
             ('e10300', 'e10300'),
             ('e10700', 'e10700'),
             ('e10900', 'e10900'),
             ('e59560', 'e59560'),
             ('e59680', 'e59680'),
             ('e59700', 'e59700'),
             ('e59720', 'e59720'),
             ('e11550', 'e11550'),
             ('e11070', 'e11070'),
             ('e11100', 'e11100'),
             ('e11200', 'e11200'),
             ('e11300', 'e11300'),
             ('e11400', 'e11400'),
             ('e11570', 'e11570'),
             ('e11580', 'e11580'),
             ('e11581', 'e11581'),
             ('e11582', 'e11582'),
             ('e11583', 'e11583'),
             ('e10605', 'e10605'),
             ('e11900', 'e11900'),
             ('e12000', 'e12000'),
             ('e12200', 'e12200'),
             ('e17500', 'e17500'),
             ('e18400', 'e18400'),
             ('e18500', 'e18500'),
             ('e19200', 'e19200'),
             ('e19550', 'e19550'),
             ('e19800', 'e19800'),
             ('e20100', 'e20100'),
             ('e19700', 'e19700'),
             ('e20550', 'e20550'),
             ('e20600', 'e20600'),
             ('e20400', 'e20400'),
             ('e20800', 'e20800'),
             ('e20500', 'e20500'),
             ('e21040', 'e21040'),
             ('p22250', 'p22250'),
             ('e22320', 'e22320'),
             ('e22370', 'e22370'),
             ('p23250', 'p23250'),
             ('e24515', 'e24515'),
             ('e24516', 'e24516'),
             ('e24518', 'e24518'),
             ('e24535', 'e24535'),
             ('e24560', 'e24560'),
             ('e24598', 'e24598'),
             ('e24615', 'e24615'),
             ('e24570', 'e24570'),
             ('p25350', 'p25350'),
             ('p25380', 'p25380'),
             ('p25470', 'p25470'),
             ('p25700', 'p25700'),
             ('e25820', 'e25820'),
             ('e25850', 'e25850'),
             ('e25860', 'e25860'),
             ('e25940', 'e25940'),
             ('e25980', 'e25980'),
             ('e25920', 'e25920'),
             ('e25960', 'e25960'),
             ('e26110', 'e26110'),
             ('e26170', 'e26170'),
             ('e26190', 'e26190'),
             ('e26160', 'e26160'),
             ('e26180', 'e26180'),
             ('e26270', 'e26270'),
             ('e26100', 'e26100'),
             ('e26390', 'e26390'),
             ('e26400', 'e26400'),
             ('e27200', 'e27200'),
             ('e30400', 'e30400'),
             ('e30500', 'e30500'),
             ('e32800', 'e32800'),
             ('e33000', 'e33000'),
             ('e53240', 'e53240'),
             ('e53280', 'e53280'),
             ('e53410', 'e53410'),
             ('e53300', 'e53300'),
             ('e53317', 'e53317'),
             ('e53458', 'e53458'),
             ('e58950', 'e58950'),
             ('e58990', 'e58990'),
             ('p60100', 'p60100'),
             ('p61850', 'p61850'),
             ('e60000', 'e60000'),
             ('e62100', 'e62100'),
             ('e62900', 'e62900'),
             ('e62720', 'e62720'),
             ('e62730', 'e62730'),
             ('e62740', 'e62740'),
             ('p65300', 'p65300'),
             ('p65400', 'p65400'),
             ('e87482', 'p87482'),
             ('e87521', 'p87521'),
             ('e68000', 'e68000'),
             ('e82200', 'e82200'),
             ('t27800', 't27800'),
             ('s27860', 's27860'),
             ('p27895', 'p27895'),
             ('e87530', 'e87530'),
             ('e87550', 'e87550'),
             ('RECID', 'recid'),
             ('s006', 's006'),
             ('s008', 's008'),
             ('s009', 's009'),
             ('WSAMP', 'wsamp'),
             ('TXRT', 'txrt'), ]

    def __init__(self,
                 data="puf.csv",
                 blowup_factors=BLOWUP_FACTORS_PATH,
                 weights=WEIGHTS_PATH,
                 start_year=None,
                 **kwargs):
<<<<<<< HEAD

        self.read(data)
        self.read_blowup(blowup_factors)
        # self.read_weights(weights)
        if (start_year):
            self._current_year = start_year
        else:
            self._current_year = self.FLPDYR[0]

        """Imputations"""
        self._cmbtp_itemizer = None
        self._cmbtp_standard = self.e62100 - self.e00100 + self.e00700
        self.mutate_imputations()  # Updates the self._cmbtp_itemizer variable

        # Standard deduction amount in 2009
        std2009 = np.array([5700, 11400, 5700, 8350, 11400, 5700, 950])
        # std2009 = np.array([6100, 12200, 6100, 8950, 12200, 6100, 1000])
        # Additional standard deduction for aged 2009
        STD_Aged_2009 = np.array([1400., 1100.])
        # STD_Aged_2009 = np.array([1500., 1200.])
        # Compulsory itemizers
        self._compitem = np.where(np.logical_and(self.FDED == 1,
                                                 self.e04470 <
                                                 std2009[self.MARS - 1]), 1, 0)
        # Number of taxpayers
        self._txpyers = np.where(np.logical_or(self.MARS == 2,
                                               np.logical_or(self.MARS == 3,
                                                             self.MARS == 6)),
                                 2., 1.)
        # Number of extra standard deductions for aged
        self._numextra = np.where(np.logical_and(self.FDED == 2, self.e04470 >
                                  std2009[self.MARS - 1]),
                                  np.where(
                                  np.logical_and(self.MARS != 2,
                                                 self.MARS != 3),
                                  (self.e04470 - std2009[self.MARS - 1]) /
                                  STD_Aged_2009[0],
                                  (self.e04470 - std2009[self.MARS - 1]) /
                                  STD_Aged_2009[1]),
                                  np.where(self.e02400 > 0, self._txpyers, 0))
        self._puf_year = 2009
=======
        """
        Records class constructor
        """
        self._read_data(data)
        self._read_blowup(blowup_factors)
        self._read_weights(weights)
        if start_year is None:
            self._current_year = self.FLPDYR[0]
        elif isinstance(start_year, int):
            self._current_year = start_year
        else:
            msg = ('Records.constructor start_year is neither None nor '
                   'an integer')
            raise ValueError(msg)
        if self._current_year == Records.PUF_YEAR:
            self._impute_variables()
>>>>>>> 975cbbf5

    @property
    def current_year(self):
        return self._current_year

    def increment_year(self):
        self._current_year += 1
        self.FLPDYR += 1
        # Implement Stage 1 Extrapolation blowup factors
        self._blowup(self._current_year)
        # Implement Stage 2 Extrapolation reweighting.
        self.s006 = self.WT["WT" + str(self.current_year)] / 100

    def extrapolate_2009_puf(self):
        year = 2009
        self.BF.AGDPN[year] = 1
        self.BF.ATXPY[year] = 1
        self.BF.AWAGE[year] = 1.0053
        self.BF.ASCHCI[year] = 1.0041
        self.BF.ASCHCL[year] = 1.1629
        self.BF.ASCHF[year] = 1
        self.BF.AINTS[year] = 1.0357
        self.BF.ADIVS[year] = 1.0606
        self.BF.ASCHEI[year] = 1.1089
        self.BF.ASCHEL[year] = 1.2953
        self.BF.ACGNS[year] = 1.1781
        self.BF.ABOOK[year] = 1
        self.BF.ARETS[year] = 1.0026
        self.BF.APOPN[year] = 1
        self.BF.ACPIU[year] = 1
        self.BF.APOPDEP[year] = 1
        self.BF.ASOCSEC[year] = 0.9941
        self.BF.ACPIM[year] = 1
        self.BF.AUCOMP[year] = 1.0034
        self.BF.APOPSNR[year] = 1
        self.BF.AIPD[year] = 1
        self._blowup(year)
        self.s006 = self.WT["WT" + str(year)] / 100

    # --- begin private methods of Records class --- #

    def _blowup(self, year):
        self.e00200 *= self.BF.AWAGE[year]
        self.e00300 *= self.BF.AINTS[year]
        self.e00400 *= self.BF.AINTS[year]
        self.e00600 *= self.BF.ADIVS[year]
        self.e00650 *= self.BF.ADIVS[year]
        self.e00700 *= self.BF.ATXPY[year]
        self.e00800 *= self.BF.ATXPY[year]
        self.e00900[:] = np.where(self.e00900 >= 0,
                                  self.e00900 *
                                  self.BF.ASCHCI[year],
                                  self.e00900 *
                                  self.BF.ASCHCL[year])
        self.e01000[:] = np.where(self.e01000 >= 0.,
                                  self.e01000 * self.BF.ACGNS[year],
                                  self.e01000)
        self.e01100 *= self.BF.ACGNS[year]
        self.e01200 *= self.BF.ACGNS[year]
        self.e01400 *= self.BF.ATXPY[year]
        self.e01500 *= self.BF.ATXPY[year]
        self.e01700 *= self.BF.ATXPY[year]
        self.e02000[:] = np.where(self.e02000 >= 0,
                                  self.e02000 *
                                  self.BF.ASCHEI[year],
                                  self.e02000 *
                                  self.BF.ASCHEL[year])
        self.e02100 *= self.BF.ASCHF[year]
        self.e02300 *= self.BF.AUCOMP[year]
        self.e02400 *= self.BF.ASOCSEC[year]
        # Taxable Social Security is a calculated field
        self.e02500 *= self.BF.ASOCSEC[year]
        self.e03150 *= self.BF.ATXPY[year]
        self.e03210 *= self.BF.ATXPY[year]
        self.e03220 *= self.BF.ATXPY[year]
        self.e03230 *= self.BF.ATXPY[year]
        self.e03260 *= self.BF.ASCHCI[year]
        self.e03270 *= self.BF.ACPIM[year]
        self.e03240 *= self.BF.AGDPN[year]
        self.e03290 *= self.BF.ACPIM[year]
        self.e03300 *= self.BF.ATXPY[year]
        self.e03400 *= self.BF.ATXPY[year]
        self.e03500 *= self.BF.ATXPY[year]
        # Adjusted Gross Income is a calculated field
        self.e00100 *= 1.
        self.p04470 *= 1.
        self.e04250 *= 1.
        self.e04600 *= 1.
        self.e04800 *= 1.
        self.e05100 *= 1.
        self.e05200 *= 1.
        self.e05800 *= 1.
        self.e06000 *= 1.
        self.e06200 *= 1.
        self.e06300 *= 1.
        self.e09600 *= 1.
        self.e07180 *= 1.
        self.e07200 *= 1.
        self.e07220 *= 1.
        self.e07230 *= self.BF.ATXPY[year]
        self.e07240 *= self.BF.ATXPY[year]
        self.e07260 *= self.BF.ATXPY[year]
        self.e07300 *= self.BF.ABOOK[year]
        self.e07400 *= self.BF.ABOOK[year]
        self.e07600 *= 1.
        self.p08000 *= self.BF.ATXPY[year]
        self.e07150 *= 1.
        self.e06500 *= 1.
        self.e08800 *= 1.
        self.e09400 *= 1.
        self.e09700 *= self.BF.ATXPY[year]
        self.e09800 *= self.BF.ATXPY[year]
        self.e09900 *= self.BF.ATXPY[year]
        self.e10300 *= 1.
        self.e10700 *= self.BF.ATXPY[year]
        self.e10900 *= self.BF.ATXPY[year]
        self.e59560 *= self.BF.ATXPY[year]
        self.e59680 *= self.BF.ATXPY[year]
        self.e59700 *= self.BF.ATXPY[year]
        self.e59720 *= self.BF.ATXPY[year]
        self.e11550 *= self.BF.ATXPY[year]
        self.e11070 *= self.BF.ATXPY[year]
        self.e11100 *= self.BF.ATXPY[year]
        self.e11200 *= self.BF.ATXPY[year]
        self.e11300 *= self.BF.ATXPY[year]
        self.e11400 *= self.BF.ATXPY[year]
        self.e11570 *= self.BF.ATXPY[year]
        self.e11580 *= self.BF.ATXPY[year]
        self.e11581 *= self.BF.ATXPY[year]
        self.e11582 *= self.BF.ATXPY[year]
        self.e11583 *= self.BF.ATXPY[year]
        self.e10605 *= self.BF.ATXPY[year]
        self.e11900 *= 1.
        self.e12000 *= 1.
        self.e12200 *= 1.
        """  ITEMIZED DEDUCTIONS """
        self.e17500 *= self.BF.ACPIM[year]
        self.e18400 *= self.BF.ATXPY[year]
        self.e18500 *= self.BF.ATXPY[year]
        self.e19200 *= self.BF.AIPD[year]
        self.e19550 *= self.BF.ATXPY[year]
        self.e19800 *= self.BF.ATXPY[year]
        self.e20100 *= self.BF.ATXPY[year]
        self.e19700 *= self.BF.ATXPY[year]
        self.e20550 *= self.BF.ATXPY[year]
        self.e20600 *= self.BF.ATXPY[year]
        self.e20400 *= self.BF.ATXPY[year]
        self.e20800 *= self.BF.ATXPY[year]
        self.e20500 *= self.BF.ATXPY[year]
        self.e21040 *= self.BF.ATXPY[year]
        """  CAPITAL GAINS   """
        self.p22250 *= self.BF.ACGNS[year]
        self.e22320 *= self.BF.ACGNS[year]
        self.e22370 *= self.BF.ACGNS[year]
        self.p23250 *= self.BF.ACGNS[year]
        self.e24515 *= self.BF.ACGNS[year]
        self.e24516 *= self.BF.ACGNS[year]
        self.e24518 *= self.BF.ACGNS[year]
        self.e24535 *= self.BF.ACGNS[year]
        self.e24560 *= self.BF.ACGNS[year]
        self.e24598 *= self.BF.ACGNS[year]
        self.e24615 *= self.BF.ACGNS[year]
        self.e24570 *= self.BF.ACGNS[year]
        """  SCHEDULE E  """
        self.p25350 *= self.BF.ASCHEI[year]
        self.p25380 *= self.BF.ASCHEI[year]
        self.p25470 *= self.BF.ASCHEI[year]
        self.p25700 *= self.BF.ASCHEI[year]
        self.e25820 *= self.BF.ASCHEI[year]
        self.e25850 *= self.BF.ASCHEI[year]
        self.e25860 *= self.BF.ASCHEI[year]
        self.e25940 *= self.BF.ASCHEI[year]
        self.e25980 *= self.BF.ASCHEI[year]
        self.e25920 *= self.BF.ASCHEI[year]
        self.e25960 *= self.BF.ASCHEI[year]
        self.e26110 *= self.BF.ASCHEI[year]
        self.e26170 *= self.BF.ASCHEI[year]
        self.e26190 *= self.BF.ASCHEI[year]
        self.e26160 *= self.BF.ASCHEI[year]
        self.e26180 *= self.BF.ASCHEI[year]
        self.e26270 *= self.BF.ASCHEI[year]
        self.e26100 *= self.BF.ASCHEI[year]
        self.e26390 *= self.BF.ASCHEI[year]
        self.e26400 *= self.BF.ASCHEI[year]
        self.e27200 *= self.BF.ASCHEI[year]
        """  MISCELLANOUS SCHEDULES"""
        self.e30400 *= self.BF.ASCHCI[year]
        self.e30500 *= self.BF.ASCHCI[year]
        self.e32800 *= self.BF.ATXPY[year]
        self.e33000 *= self.BF.ATXPY[year]
        self.e53240 *= self.BF.ATXPY[year]
        self.e53280 *= self.BF.ATXPY[year]
        self.e53410 *= self.BF.ATXPY[year]
        self.e53300 *= self.BF.ATXPY[year]
        self.e53317 *= self.BF.ATXPY[year]
        self.e53458 *= self.BF.ATXPY[year]
        self.e58950 *= self.BF.ATXPY[year]
        self.e58990 *= self.BF.ATXPY[year]
        self.p60100 *= self.BF.ATXPY[year]
        self.p61850 *= self.BF.ATXPY[year]
        self.e60000 *= self.BF.ATXPY[year]
        self.e62100 *= self.BF.ATXPY[year]
        self.e62900 *= self.BF.ATXPY[year]
        self.e62720 *= self.BF.ATXPY[year]
        self.e62730 *= self.BF.ATXPY[year]
        self.e62740 *= self.BF.ATXPY[year]
        self.p65300 *= self.BF.ATXPY[year]
        self.p65400 *= self.BF.ATXPY[year]
        self.e68000 *= self.BF.ATXPY[year]
        self.e82200 *= self.BF.ATXPY[year]
        self.t27800 *= self.BF.ATXPY[year]
        self.s27860 *= self.BF.ATXPY[year]
        self.p27895 *= self.BF.ATXPY[year]
        self.e87530 *= self.BF.ATXPY[year]
        self.e87550 *= self.BF.ATXPY[year]
        self.RECID *= 1.
        self.s006 *= 1.
        self.s008 *= 1.
        self.s009 *= 1.
        self.WSAMP *= 1.
        self.TXRT *= 1.
        self._cmbtp_itemizer *= self.BF.ATXPY[year]
        self._cmbtp_standard *= self.BF.ATXPY[year]

    def _read_data(self, data):
        if isinstance(data, pd.core.frame.DataFrame):
            tax_dta = data
        elif isinstance(data, str):
            if data.endswith("gz"):
                tax_dta = pd.read_csv(data, compression='gzip')
            else:
                tax_dta = pd.read_csv(data)
        else:
            msg = ('Records.constructor data is neither a string nor '
                   'a Pandas DataFrame')
            raise ValueError(msg)
        # remove the aggregated record from 2009 PUF
        tax_dta = tax_dta[tax_dta.recid != 999999]
        self.dim = len(tax_dta)
        # create variables in NAMES list
        for attrname, varname in Records.NAMES:
            setattr(self, attrname, tax_dta[varname].values)
        # list of zeroed-out "nonconst" variables
        zeroed_names = ['e35300_0', 'e35600_0', 'e35910_0', 'x03150', 'e03600',
                        'e03280', 'e03900', 'e04000', 'e03700', 'c23250',
                        'e23660', 'f2555', 'e02800', 'e02610', 'e02540',
                        'e02615', 'SSIND', 'e18800', 'e18900',
                        'e20950', 'e19500', 'e19570', 'e19400', 'c20400',
                        'e20200', 'e20900', 'e21000', 'e21010', 'e02600',
                        '_exact', 'e11055', 'e00250', 'e30100', 'e15360',
                        'e04200', 'e37717', 'e04805', 'AGEP', 'AGES', 'PBI',
                        'SBI', 't04470', 'e58980', 'c00650', 'c00100',
                        'c04470', 'c04600', 'c21060', 'c21040', 'c17000',
                        'c18300', 'c20800', 'c02900', 'c02700', 'c23650',
                        'c01000', 'c02500', 'e24583', '_cmp',
                        'e59440', 'e59470', 'e59400', 'e10105', 'e83200_0',
                        'e59410', 'e59420', 'e74400', 'x62720', 'x60260',
                        'x60240', 'x60220', 'x60130', 'x62730', 'e60290',
                        'DOBYR', 'SDOBYR', 'DOBMD', 'SDOBMD', 'e62600',
                        'x62740', '_fixeic', 'e32880', 'e32890', 'CDOB1',
                        'CDOB2', 'e32750', 'e32775', 'e33420', 'e33430',
                        'e33450', 'e33460', 'e33465', 'e33470', 'x59560',
                        'EICYB1', 'EICYB2', 'EICYB3', 'e83080', 'e25360',
                        'e25430', 'e25400', 'e25500', 'e26210', 'e26340',
                        'e26205', 'e26320', 'e87487', 'e87492',
                        'e87497', 'e87526', 'e87522', 'e87524', 'e87528',
                        'EDCRAGE', 'e07960', 'e07700', 'e07250', 't07950',
                        'e82882', 'e82880', 'e07500', 'e08001', 'e07970',
                        'e07980', 'e10000', 'e10100', 'e10050', 'e10075',
                        'e09805', 'e09710', 'e09720', 'e87900', 'e87905',
                        'e87681', 'e87682', 'e11451', 'e11452', 'e11601',
                        'e11602', 'e60300', 'e60860', 'e60840', 'e60630',
                        'e60550', 'e60720', 'e60430', 'e60500', 'e60340',
                        'e60680', 'e60600', 'e60405', 'e60440', 'e60420',
                        'e60410', 'e61400', 'e60660', 'e60480', 'e62000',
                        'e60250', 'e40223', '_sep', '_earned', '_sey',
                        '_setax', '_feided', '_ymod', '_ymod1', '_posagi',
                        'xtxcr1xtxcr10', '_earned', '_xyztax', '_avail',
                        '_taxinc', 'c04800', '_feitax', 'c05750', 'c24517',
                        '_taxbc', 'c60000', '_standard', 'c24516', 'c25420',
                        'c05700', 'c32880', 'c32890', '_dclim', 'c32800',
                        'c33000', 'c05800', '_othtax', 'c59560', '_agep',
                        '_ages', 'c87521', 'c87550', 'c07180',
                        'c07230', '_precrd', 'c07220', 'c59660', 'c07970',
                        'c08795', 'c09200', 'c07100', '_eitc', 'c59700',
                        'c10950', '_ymod2', '_ymod3', 'c02650', '_agierr',
                        '_ywossbe', '_ywossbc', '_prexmp', 'c17750',
                        '_statax', 'c37703', 'c20500', 'c20750', 'c19200',
                        'c19700', '_nonlimited', '_limitratio', '_phase2_i',
                        '_fica', '_seyoff', 'c11055', 'c15100', '_numextra',
                        '_txpyers', 'c15200', '_othded', 'c04100', 'c04200',
                        'c04500', '_amtstd', '_oldfei', 'c05200', '_cglong',
                        '_noncg', '_hasgain', '_dwks9', '_dwks5', '_dwks12',
                        '_dwks16', '_dwks17', '_dwks21', '_dwks25', '_dwks26',
                        '_dwks28', '_dwks31', 'c24505', 'c24510', 'c24520',
                        'c24530', 'c24540', 'c24534', 'c24597', 'c24598',
                        'c24610', 'c24615', 'c24550', 'c24570', '_addtax',
                        'c24560', '_taxspecial', 'c24580', 'c05100', 'c05700',
                        'c59430', 'c59450', 'c59460', '_line17', '_line19',
                        '_line22', '_line30', '_line31', '_line32', '_line36',
                        '_line33', '_line34', '_line35', 'c59485', 'c59490',
                        '_s1291', '_parents', 'c62720', 'c60260', 'c63100',
                        'c60200', 'c60240', 'c60220', 'c60130', 'c62730',
                        '_addamt', 'c62100', '_cmbtp', '_edical', '_amtsepadd',
                        '_agep', '_ages', 'c62600', 'c62700', '_alminc',
                        '_amtfei', 'c62780', 'c62900', 'c63000', 'c62740',
                        '_ngamty', 'c62745', 'y62745', '_tamt2', '_amt5pc',
                        '_amt15pc', '_amt25pc', 'c62747', 'c62755', 'c62770',
                        '_amt', 'c62800', 'c09600', 'c05800', '_ncu13',
                        '_seywage', 'c33465', 'c33470', 'c33475', 'c33480',
                        'c32840', '_tratio', 'c33200', 'c33400', 'c07180',
                        '_ieic', 'EICYB1', 'EICYB2', 'EICYB3', '_modagi',
                        '_val_ymax', '_preeitc', '_val_rtbase', '_val_rtless',
                        '_dy', 'c11070', '_nctcr', '_ctcagi', 'c87482',
                        'c87487', 'c87492', 'c87497', 'c87483', 'c87488',
                        'c87493', 'c87498', 'c87540', 'c87530', 'c87654',
                        'c87656', 'c87658', 'c87660', 'c87662', 'c87664',
                        'c87666', 'c10960', 'c87668', 'c87681', 'c87560',
                        'c87570', 'c87580', 'c87590', 'c87600', 'c87610',
                        'c87620', '_ctc1', '_ctc2', '_regcrd', '_exocrd',
                        '_ctctax', 'c07220', 'c82925', 'c82930', 'c82935',
                        'c82880', 'h82880', 'c82885', 'c82890', 'c82900',
                        'c82905', 'c82910', 'c82915', 'c82920', 'c82937',
                        'c82940', 'c11070', 'e59660', '_othadd', 'y07100',
                        'x07100', 'c08800', 'e08795', 'x07400', 'c59680',
                        '_othertax', 'e82915', 'e82940', 'SFOBYR', 'NIIT',
                        'c59720', '_comb', 'c07150', 'c10300', '_ospctax',
                        '_refund', 'c11600', 'e11450', 'e82040', 'e11500',
                        '_amed', '_xlin3', '_xlin6', '_cmbtp_itemizer',
<<<<<<< HEAD
                        '_cmbtp_standard', '_expanded_income', 'c07300',
                        'c07600', 'c07240', '_avail']

=======
                        '_cmbtp_standard', '_expanded_income']
        # create zeroed_names variables
>>>>>>> 975cbbf5
        for name in zeroed_names:
            setattr(self, name, np.zeros((self.dim,)))
        self._num = np.ones((self.dim,))
        # specify eNNNNN aliases for several pNNNNN and sNNNNN variables
        self.e22250 = self.p22250
        self.e04470 = self.p04470
        self.e23250 = self.p23250
        self.e25470 = self.p25470
        self.e08000 = self.p08000
        self.e60100 = self.p60100
        self.e27860 = self.s27860
        # specify SOIYR
        self.SOIYR = np.repeat(Records.PUF_YEAR, self.dim)

    def _read_weights(self, weights):
        if isinstance(weights, pd.core.frame.DataFrame):
            WT = weights
        elif isinstance(weights, str):
            try:
                if not os.path.exists(weights):
                    # grab weights out of EGG distribution
                    path_in_egg = os.path.join("taxcalc",
                                               self.WEIGHTS_FILENAME)
                    weights = resource_stream(Requirement.parse("taxcalc"),
                                              path_in_egg)
                WT = pd.read_csv(weights)
            except IOError:
                msg = 'could not find weights file'
                ValueError(msg)
        else:
            msg = ('Records.constructor blowup_factors is neither a string '
                   'nore a Pandas DataFrame')
            raise ValueError(msg)
        setattr(self, 'WT', WT)

    def _read_blowup(self, blowup_factors):
        if isinstance(blowup_factors, pd.core.frame.DataFrame):
            BF = blowup_factors
        elif isinstance(blowup_factors, str):
            try:
                if not os.path.exists(blowup_factors):
                    # grab blowup factors out of EGG distribution
                    path_in_egg = os.path.join("taxcalc",
                                               self.BLOWUP_FACTORS_FILENAME)
                    blowup_factors = resource_stream(
                        Requirement.parse("taxcalc"), path_in_egg)
                BF = pd.read_csv(blowup_factors, index_col='YEAR')
            except IOError:
                msg = 'could not find blowup_factors file'
                ValueError(msg)
        else:
            msg = ('Records.constructor blowup_factors is neither a string '
                   'nore a Pandas DataFrame')
            raise ValueError(msg)
        BF.AGDPN = BF.AGDPN / BF.APOPN
        BF.ATXPY = BF. ATXPY / BF. APOPN
        BF.AWAGE = BF.AWAGE / BF.APOPN
        BF.ASCHCI = BF.ASCHCI / BF.APOPN
        BF.ASCHCL = BF.ASCHCL / BF.APOPN
        BF.ASCHF = BF.ASCHF / BF.APOPN
        BF.AINTS = BF.AINTS / BF.APOPN
        BF.ADIVS = BF.ADIVS / BF.APOPN
        BF.ASCHEI = BF.ASCHEI / BF.APOPN
        BF.ASCHEL = BF.ASCHEL / BF.APOPN
        BF.ACGNS = BF.ACGNS / BF.APOPN
        BF.ABOOK = BF.ABOOK / BF.APOPN
        BF.ASOCSEC = BF.ASOCSEC / BF.APOPSNR
        BF = 1 + BF.pct_change()
        setattr(self, 'BF', BF)

    def _impute_variables(self):
        """
        Impute variables in 2009 PUF Records data
        """
        self._cmbtp_itemizer = self._imputed_cmbtp_itemizer()
        self._cmbtp_standard = self.e62100 - self.e00100 + self.e00700
        # standard deduction amount in 2009
        std_2009 = np.array([5700, 11400, 5700, 8350, 11400, 5700, 950])
        # additional standard deduction for aged 2009
        std_aged_2009 = np.array([1400., 1100.])
        # create imputed compulsory itemizer variable
        self._compitem = np.where(np.logical_and(self.FDED == 1,
                                                 self.e04470 <
                                                 std_2009[self.MARS - 1]),
                                  1, 0)
        # impute number of taxpayers
        self._txpyers = np.where(np.logical_or(self.MARS == 2,
                                               np.logical_or(self.MARS == 3,
                                                             self.MARS == 6)),
                                 2., 1.)
        # impute number of extra standard deductions for aged
        self._numextra = np.where(np.logical_and(self.FDED == 2, self.e04470 <
                                                 std_2009[self.MARS - 1]),
                                  np.where(
                                      np.logical_and(self.MARS != 2,
                                                     self.MARS != 3),
                                      (self.e04470 - std_2009[self.MARS - 1]) /
                                      std_aged_2009[0],
                                      (self.e04470 - std_2009[self.MARS - 1]) /
                                      std_aged_2009[1]),
                                  np.where(self.e02400 > 0, self._txpyers, 0))

    def _imputed_cmbtp_itemizer(self):
        return imputed_cmbtp_itemizer(self.e17500, self.e00100, self.e18400,
                                      self.e62100, self.e00700,
                                      self.p04470, self.e21040,
                                      self.e18500, self.e20800)


@vectorize([float64(float64, float64, float64,
                    float64, float64,
                    float64, float64,
                    float64, float64)])
def imputed_cmbtp_itemizer(e17500, e00100, e18400,
                           e62100, e00700,
                           e04470, e21040,
                           e18500, e20800):
    """
    Calculates _cmbtp_itemizer values
    Uses vectorize decorator to speed-up calculations with NumPy arrays
    """
    medical_limited = max(0., e17500 - max(0., e00100) * 0.075)
    medical_adjustment = min(medical_limited, 0.025 * max(0., e00100))
    state_adjustment = max(0, e18400)
    return (e62100 - medical_adjustment + e00700 + e04470 + e21040 -
            state_adjustment - e00100 - e18500 - e20800)<|MERGE_RESOLUTION|>--- conflicted
+++ resolved
@@ -277,49 +277,7 @@
                  weights=WEIGHTS_PATH,
                  start_year=None,
                  **kwargs):
-<<<<<<< HEAD
-
-        self.read(data)
-        self.read_blowup(blowup_factors)
-        # self.read_weights(weights)
-        if (start_year):
-            self._current_year = start_year
-        else:
-            self._current_year = self.FLPDYR[0]
-
-        """Imputations"""
-        self._cmbtp_itemizer = None
-        self._cmbtp_standard = self.e62100 - self.e00100 + self.e00700
-        self.mutate_imputations()  # Updates the self._cmbtp_itemizer variable
-
-        # Standard deduction amount in 2009
-        std2009 = np.array([5700, 11400, 5700, 8350, 11400, 5700, 950])
-        # std2009 = np.array([6100, 12200, 6100, 8950, 12200, 6100, 1000])
-        # Additional standard deduction for aged 2009
-        STD_Aged_2009 = np.array([1400., 1100.])
-        # STD_Aged_2009 = np.array([1500., 1200.])
-        # Compulsory itemizers
-        self._compitem = np.where(np.logical_and(self.FDED == 1,
-                                                 self.e04470 <
-                                                 std2009[self.MARS - 1]), 1, 0)
-        # Number of taxpayers
-        self._txpyers = np.where(np.logical_or(self.MARS == 2,
-                                               np.logical_or(self.MARS == 3,
-                                                             self.MARS == 6)),
-                                 2., 1.)
-        # Number of extra standard deductions for aged
-        self._numextra = np.where(np.logical_and(self.FDED == 2, self.e04470 >
-                                  std2009[self.MARS - 1]),
-                                  np.where(
-                                  np.logical_and(self.MARS != 2,
-                                                 self.MARS != 3),
-                                  (self.e04470 - std2009[self.MARS - 1]) /
-                                  STD_Aged_2009[0],
-                                  (self.e04470 - std2009[self.MARS - 1]) /
-                                  STD_Aged_2009[1]),
-                                  np.where(self.e02400 > 0, self._txpyers, 0))
-        self._puf_year = 2009
-=======
+
         """
         Records class constructor
         """
@@ -336,7 +294,6 @@
             raise ValueError(msg)
         if self._current_year == Records.PUF_YEAR:
             self._impute_variables()
->>>>>>> 975cbbf5
 
     @property
     def current_year(self):
@@ -666,14 +623,9 @@
                         'c59720', '_comb', 'c07150', 'c10300', '_ospctax',
                         '_refund', 'c11600', 'e11450', 'e82040', 'e11500',
                         '_amed', '_xlin3', '_xlin6', '_cmbtp_itemizer',
-<<<<<<< HEAD
                         '_cmbtp_standard', '_expanded_income', 'c07300',
                         'c07600', 'c07240', '_avail']
 
-=======
-                        '_cmbtp_standard', '_expanded_income']
-        # create zeroed_names variables
->>>>>>> 975cbbf5
         for name in zeroed_names:
             setattr(self, name, np.zeros((self.dim,)))
         self._num = np.ones((self.dim,))
@@ -752,8 +704,10 @@
         self._cmbtp_standard = self.e62100 - self.e00100 + self.e00700
         # standard deduction amount in 2009
         std_2009 = np.array([5700, 11400, 5700, 8350, 11400, 5700, 950])
-        # additional standard deduction for aged 2009
+        # std_2009 = np.array([6100, 12200, 6100, 8950, 12200, 6100, 1000])
+        # Additional standard deduction for aged 2009
         std_aged_2009 = np.array([1400., 1100.])
+        # std_aged_2009 = np.array([1500., 1200.])
         # create imputed compulsory itemizer variable
         self._compitem = np.where(np.logical_and(self.FDED == 1,
                                                  self.e04470 <
@@ -765,7 +719,7 @@
                                                              self.MARS == 6)),
                                  2., 1.)
         # impute number of extra standard deductions for aged
-        self._numextra = np.where(np.logical_and(self.FDED == 2, self.e04470 <
+        self._numextra = np.where(np.logical_and(self.FDED == 2, self.e04470 >
                                                  std_2009[self.MARS - 1]),
                                   np.where(
                                       np.logical_and(self.MARS != 2,
