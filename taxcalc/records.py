--- conflicted
+++ resolved
@@ -760,11 +760,7 @@
                          self.wage_head + self.wage_spouse,
                          0)
         self._earning_split = np.where(total != 0,
-<<<<<<< HEAD
-                                       self.wage_head * 1.0 / total, 1.0)
-=======
                                        (self.wage_head * 1.0) / total, 1.0)
->>>>>>> 796633a2
         self.e00200p = self._earning_split * self.e00200
         self.e00200s = (1 - self._earning_split) * self.e00200
 
