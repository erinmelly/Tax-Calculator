"""
OSPC Tax-Calculator tax-filing-unit Records class.
"""
import pandas as pd
import numpy as np
import os
from numba import vectorize, float64
from pkg_resources import resource_stream, Requirement


class Records(object):
    """
    Constructor for the tax-filing-unit records class.

    Parameters
    ----------
    data: string or Pandas DataFrame
        string describes CSV file in which records data reside
        DataFrame already contains records data
        default value is the string 'puf.csv'

    blowup_factors: string or Pandas DataFrame
        string describes CSV file in which blowup factors reside
        DataFrame already contains blowup factors
        default value is filename of the default blowup factors

    weights: string or Pandas DataFrame
        string describes CSV file in which weights reside
        DataFrame already contains weights
        default value is filename of the default weights

    start_year: None or integer
        None implies current_year is set to value of FLPDYR for first unit
        integer implies current_year is set to start_year
        default value is None

    Raises
    ------
    ValueError:
        if parameters are not the appropriate type.
        if files cannot be found.

    Returns
    -------
    class instance: Records

    Notes
    -----
    Typical usage is "recs = Records()", which uses all the default
    parameters of the constructor, and therefore, imputed variables
    are generated to augment the data and initial-year blowup factors
    are applied to the data. Explicitly setting start_year to some
    value other than Records.PUF_YEAR will cause this variable-imputation
    and initial-year-blowup logic to be skipped.  There are situations in
    which this is exactly what is desired, but more often than not,
    skipping the imputation and blowup logic would be a mistake.  In
    other words, do not explicitly specify start_year in the Records
    class constructor unless you know exactly what you are doing.
    """

    PUF_YEAR = 2009

    CUR_PATH = os.path.abspath(os.path.dirname(__file__))
    WEIGHTS_FILENAME = "WEIGHTS.csv"
    WEIGHTS_PATH = os.path.join(CUR_PATH, WEIGHTS_FILENAME)
    BLOWUP_FACTORS_FILENAME = "StageIFactors.csv"
    BLOWUP_FACTORS_PATH = os.path.join(CUR_PATH, BLOWUP_FACTORS_FILENAME)

    @classmethod
    def from_file(cls, path, **kwargs):
        return cls(path, **kwargs)

    # pairs of 'name of attribute', 'column name' - often the same
    # NOTE: second name in each pair is what Records.__init__() expects
    # if data parameter is a Pandas DataFrame rather than a CSV filename.
    NAMES = [('AGIR1', 'agir1'),
             ('DSI', 'dsi'),
             ('EFI', 'efi'),
             ('EIC', 'eic'),
             ('ELECT', 'elect'),
             ('FDED', 'fded'),
             ('FLPDYR', 'flpdyr'),
             ('FLPDMO', 'flpdmo'),
             ('f2441', 'f2441'),
             ('f3800', 'f3800'),
             ('f6251', 'f6251'),
             ('f8582', 'f8582'),
             ('f8606', 'f8606'),
             ('IE', 'ie'),
             ('MARS', 'mars'),
             ('MIDR', 'midr'),
             ('n20', 'n20'),
             ('n24', 'n24'),
             ('n25', 'n25'),
             ('PREP', 'prep'),
             ('SCHB', 'schb'),
             ('SCHCF', 'schcf'),
             ('SCHE', 'sche'),
             ('TFORM', 'tform'),
             ('TXST', 'txst'),
             ('XFPT', 'xfpt'),
             ('XFST', 'xfst'),
             ('XOCAH', 'xocah'),
             ('XOCAWH', 'xocawh'),
             ('XOODEP', 'xoodep'),
             ('XOPAR', 'xopar'),
             ('XTOT', 'xtot'),
             ('e00200', 'e00200'),
             ('e00300', 'e00300'),
             ('e00400', 'e00400'),
             ('e00600', 'e00600'),
             ('e00650', 'e00650'),
             ('e00700', 'e00700'),
             ('e00800', 'e00800'),
             ('e00900', 'e00900'),
             ('e01000', 'e01000'),
             ('e01100', 'e01100'),
             ('e01200', 'e01200'),
             ('e01400', 'e01400'),
             ('e01500', 'e01500'),
             ('e01700', 'e01700'),
             ('e02000', 'e02000'),
             ('e02100', 'e02100'),
             ('e02300', 'e02300'),
             ('e02400', 'e02400'),
             ('e02500', 'e02500'),
             ('e03150', 'e03150'),
             ('e03210', 'e03210'),
             ('e03220', 'e03220'),
             ('e03230', 'e03230'),
             ('e03260', 'e03260'),
             ('e03270', 'e03270'),
             ('e03240', 'e03240'),
             ('e03290', 'e03290'),
             ('e03300', 'e03300'),
             ('e03400', 'e03400'),
             ('e03500', 'e03500'),
             ('e00100', 'e00100'),
             ('p04470', 'p04470'),
             ('e04250', 'e04250'),
             ('e04600', 'e04600'),
             ('e04800', 'e04800'),
             ('e05100', 'e05100'),
             ('e05200', 'e05200'),
             ('e05800', 'e05800'),
             ('e06000', 'e06000'),
             ('e06200', 'e06200'),
             ('e06300', 'e06300'),
             ('e09600', 'e09600'),
             ('e07180', 'e07180'),
             ('e07200', 'e07200'),
             ('e07220', 'e07220'),
             ('e07230', 'e07230'),
             ('e07240', 'e07240'),
             ('e07260', 'e07260'),
             ('e07300', 'e07300'),
             ('e07400', 'e07400'),
             ('e07600', 'e07600'),
             ('p08000', 'p08000'),
             ('e07150', 'e07150'),
             ('e06500', 'e06500'),
             ('e08800', 'e08800'),
             ('e09400', 'e09400'),
             ('e09700', 'e09700'),
             ('e09800', 'e09800'),
             ('e09900', 'e09900'),
             ('e10300', 'e10300'),
             ('e10700', 'e10700'),
             ('e10900', 'e10900'),
             ('e59560', 'e59560'),
             ('e59680', 'e59680'),
             ('e59700', 'e59700'),
             ('e59720', 'e59720'),
             ('e11550', 'e11550'),
             ('e11070', 'e11070'),
             ('e11100', 'e11100'),
             ('e11200', 'e11200'),
             ('e11300', 'e11300'),
             ('e11400', 'e11400'),
             ('e11570', 'e11570'),
             ('e11580', 'e11580'),
             ('e11581', 'e11581'),
             ('e11582', 'e11582'),
             ('e11583', 'e11583'),
             ('e10605', 'e10605'),
             ('e11900', 'e11900'),
             ('e12000', 'e12000'),
             ('e12200', 'e12200'),
             ('e17500', 'e17500'),
             ('e18400', 'e18400'),
             ('e18500', 'e18500'),
             ('e19200', 'e19200'),
             ('e19550', 'e19550'),
             ('e19800', 'e19800'),
             ('e20100', 'e20100'),
             ('e19700', 'e19700'),
             ('e20550', 'e20550'),
             ('e20600', 'e20600'),
             ('e20400', 'e20400'),
             ('e20800', 'e20800'),
             ('e20500', 'e20500'),
             ('e21040', 'e21040'),
             ('p22250', 'p22250'),
             ('e22320', 'e22320'),
             ('e22370', 'e22370'),
             ('p23250', 'p23250'),
             ('e24515', 'e24515'),
             ('e24516', 'e24516'),
             ('e24518', 'e24518'),
             ('e24535', 'e24535'),
             ('e24560', 'e24560'),
             ('e24598', 'e24598'),
             ('e24615', 'e24615'),
             ('e24570', 'e24570'),
             ('p25350', 'p25350'),
             ('p25380', 'p25380'),
             ('p25470', 'p25470'),
             ('p25700', 'p25700'),
             ('e25820', 'e25820'),
             ('e25850', 'e25850'),
             ('e25860', 'e25860'),
             ('e25940', 'e25940'),
             ('e25980', 'e25980'),
             ('e25920', 'e25920'),
             ('e25960', 'e25960'),
             ('e26110', 'e26110'),
             ('e26170', 'e26170'),
             ('e26190', 'e26190'),
             ('e26160', 'e26160'),
             ('e26180', 'e26180'),
             ('e26270', 'e26270'),
             ('e26100', 'e26100'),
             ('e26390', 'e26390'),
             ('e26400', 'e26400'),
             ('e27200', 'e27200'),
             ('e30400', 'e30400'),
             ('e30500', 'e30500'),
             ('e32800', 'e32800'),
             ('e33000', 'e33000'),
             ('e53240', 'e53240'),
             ('e53280', 'e53280'),
             ('e53410', 'e53410'),
             ('e53300', 'e53300'),
             ('e53317', 'e53317'),
             ('e53458', 'e53458'),
             ('e58950', 'e58950'),
             ('e58990', 'e58990'),
             ('p60100', 'p60100'),
             ('p61850', 'p61850'),
             ('e60000', 'e60000'),
             ('e62100', 'e62100'),
             ('e62900', 'e62900'),
             ('e62720', 'e62720'),
             ('e62730', 'e62730'),
             ('e62740', 'e62740'),
             ('p65300', 'p65300'),
             ('p65400', 'p65400'),
             ('e87482', 'p87482'),
             ('e87521', 'p87521'),
             ('e68000', 'e68000'),
             ('e82200', 'e82200'),
             ('t27800', 't27800'),
             ('s27860', 's27860'),
             ('p27895', 'p27895'),
             ('e87530', 'e87530'),
             ('e87550', 'e87550'),
             ('RECID', 'recid'),
             ('wage_head', 'wage_head'),
             ('wage_spouse', 'wage_spouse'),
             ('s006', 's006'),
             ('s008', 's008'),
             ('s009', 's009'),
             ('WSAMP', 'wsamp'),
             ('TXRT', 'txrt'), ]

    # list of zeroed-out "nonconst" variables
    ZEROED_NAMES = ['e35300_0', 'e35600_0', 'e35910_0', 'x03150', 'e03600',
                    'e03280', 'e03900', 'e04000', 'e03700', 'c23250',
                    'e23660', 'f2555', 'e02800', 'e02610', 'e02540',
                    'e02615', 'SSIND', 'e18800', 'e18900',
                    'e20950', 'e19500', 'e19570', 'e19400', 'c20400',
                    'e20200', 'e20900', 'e21000', 'e21010', 'e02600',
                    '_exact', 'e11055', 'e00250', 'e30100', 'e15360',
                    'e04200', 'e37717', 'e04805', 'AGEP', 'AGES', 'PBI',
                    'SBI', 't04470', 'e58980', 'c00650', 'c00100',
                    'c04470', 'c04600', 'c21060', 'c21040', 'c17000',
                    'c18300', 'c20800', 'c02900', 'c02700', 'c23650',
                    'c01000', 'c02500', 'e24583', '_cmp',
                    'e59440', 'e59470', 'e59400', 'e10105', 'e83200_0',
                    'e59410', 'e59420', 'e74400', 'x62720', 'x60260',
                    'x60240', 'x60220', 'x60130', 'x62730', 'e60290',
                    'DOBYR', 'SDOBYR', 'DOBMD', 'SDOBMD', 'e62600',
                    'x62740', '_fixeic', 'e32880', 'e32890', 'CDOB1',
                    'CDOB2', 'e32750', 'e32775', 'e33420', 'e33430',
                    'e33450', 'e33460', 'e33465', 'e33470', 'x59560',
                    'EICYB1', 'EICYB2', 'EICYB3', 'e83080', 'e25360',
                    'e25430', 'e25400', 'e25500', 'e26210', 'e26340',
                    'e26205', 'e26320', 'e87487', 'e87492',
                    'e87497', 'e87526', 'e87522', 'e87524', 'e87528',
                    'EDCRAGE', 'e07960', 'e07700', 'e07250', 't07950',
                    'e82882', 'e82880', 'e07500', 'e08001', 'e07970',
                    'e07980', 'e10000', 'e10100', 'e10050', 'e10075',
                    'e09805', 'e09710', 'e09720', 'e87900', 'e87905',
                    'e87681', 'e87682', 'e11451', 'e11452', 'e11601',
                    'e11602', 'e60300', 'e60860', 'e60840', 'e60630',
                    'e60550', 'e60720', 'e60430', 'e60500', 'e60340',
                    'e60680', 'e60600', 'e60405', 'e60440', 'e60420',
                    'e60410', 'e61400', 'e60660', 'e60480', 'e62000',
                    'e60250', 'e40223', '_sep', '_earned', '_sey',
                    '_setax', '_feided', '_ymod', '_ymod1', '_posagi',
                    'xtxcr1xtxcr10', '_xyztax', '_avail',
                    '_taxinc', 'c04800', '_feitax', 'c05750', 'c24517',
                    '_taxbc', 'c60000', '_standard', 'c24516', 'c25420',
                    'c05700', 'c32880', 'c32890', '_dclim', 'c32800',
                    'c33000', 'c05800', '_othtax', 'c59560', '_agep',
                    '_ages', 'c87521', 'c87550', 'c07180',
                    'c07230', '_precrd', 'c07220', 'c59660', 'c07970',
                    'c08795', 'c09200', 'c07100', '_eitc', 'c59700',
                    'c10950', '_ymod2', '_ymod3', 'c02650', '_agierr',
                    '_ywossbe', '_ywossbc', '_prexmp', 'c17750',
                    '_statax', 'c37703', 'c20500', 'c20750', 'c19200',
                    'c19700', '_nonlimited', '_limitratio', '_phase2_i',
                    '_fica', '_seyoff', 'c11055', 'c15100', '_numextra',
                    '_txpyers', 'c15200', '_othded', 'c04100', 'c04200',
                    'c04500', '_amtstd', '_oldfei', 'c05200', '_cglong',
                    '_noncg', '_hasgain', '_dwks9', '_dwks5', '_dwks12',
                    '_dwks16', '_dwks17', '_dwks21', '_dwks25', '_dwks26',
                    '_dwks28', '_dwks31', 'c24505', 'c24510', 'c24520',
                    'c24530', 'c24540', 'c24534', 'c24597', 'c24598',
                    'c24610', 'c24615', 'c24550', 'c24570', '_addtax',
                    'c24560', '_taxspecial', 'c24580', 'c05100',
                    'c59430', 'c59450', 'c59460', '_line17', '_line19',
                    '_line22', '_line30', '_line31', '_line32', '_line36',
                    '_line33', '_line34', '_line35', 'c59485', 'c59490',
                    '_s1291', '_parents', 'c62720', 'c60260', 'c63100',
                    'c60200', 'c60240', 'c60220', 'c60130', 'c62730',
                    '_addamt', 'c62100', '_cmbtp', '_edical', '_amtsepadd',
                    'c62600', 'c62700', '_alminc',
                    '_amtfei', 'c62780', 'c62900', 'c63000', 'c62740',
                    '_ngamty', 'c62745', 'y62745', '_tamt2', '_amt5pc',
                    '_amt15pc', '_amt25pc', 'c62747', 'c62755', 'c62770',
                    '_amt', 'c62800', 'c09600', '_ncu13',
                    '_seywage', 'c33465', 'c33470', 'c33475', 'c33480',
                    'c32840', '_tratio', 'c33200', 'c33400',
                    '_ieic', '_modagi', 'e00200p', 'e00200s',
                    'e00900p', 'e00900s', 'e02100p', 'e02100s',
                    '_val_ymax', '_preeitc', '_val_rtbase', '_val_rtless',
                    '_dy', 'c11070', '_nctcr', '_ctcagi', 'c87482',
                    'c87487', 'c87492', 'c87497', 'c87483', 'c87488',
                    'c87493', 'c87498', 'c87540', 'c87530', 'c87654',
                    'c87656', 'c87658', 'c87660', 'c87662', 'c87664',
                    'c87666', 'c10960', 'c87668', 'c87681', 'c87560',
                    'c87570', 'c87580', 'c87590', 'c87600', 'c87610',
                    'c87620', '_ctc1', '_ctc2', '_regcrd', '_exocrd',
                    '_ctctax', 'c82925', 'c82930', 'c82935',
                    'c82880', 'h82880', 'c82885', 'c82890', 'c82900',
                    'c82905', 'c82910', 'c82915', 'c82920', 'c82937',
                    'c82940', 'e59660', '_othadd', 'y07100',
                    'x07100', 'c08800', 'e08795', 'x07400', 'c59680',
                    '_othertax', 'e82915', 'e82940', 'SFOBYR', 'NIIT',
                    'c59720', '_comb', 'c07150', 'c10300', '_ospctax',
                    '_refund', 'c11600', 'e11450', 'e82040', 'e11500',
                    '_amed', '_xlin3', '_xlin6', '_cmbtp_itemizer',
                    '_cmbtp_standard', '_expanded_income', 'c07300',
                    'c07600', 'c07240', 'c62100_everyone',
<<<<<<< HEAD
                    '_surtax', '_combined']
=======
                    '_surtax', 'x04500']
>>>>>>> af497ac3

    def __init__(self,
                 data="puf.csv",
                 blowup_factors=BLOWUP_FACTORS_PATH,
                 weights=WEIGHTS_PATH,
                 start_year=None,
                 **kwargs):

        """
        Records class constructor
        """
        self._read_data(data)
        self._read_blowup(blowup_factors)
        self._read_weights(weights)
        if start_year is None:
            self._current_year = self.FLPDYR[0]
        elif isinstance(start_year, int):
            self._current_year = start_year
        else:
            msg = ('Records.constructor start_year is neither None nor '
                   'an integer')
            raise ValueError(msg)
        if self._current_year == Records.PUF_YEAR:
            self._impute_variables()

    @property
    def current_year(self):
        return self._current_year

    def increment_year(self):
        self._current_year += 1
        self.FLPDYR += 1
        # Implement Stage 1 Extrapolation blowup factors
        self._blowup(self._current_year)
        # Implement Stage 2 Extrapolation reweighting.
        self.s006 = (self.WT["WT" + str(self.current_year)] / 100).values

    def extrapolate_2009_puf(self):
        year = 2009
        self.BF.AGDPN[year] = 1
        self.BF.ATXPY[year] = 1
        self.BF.AWAGE[year] = 1.0053
        self.BF.ASCHCI[year] = 1.0041
        self.BF.ASCHCL[year] = 1.1629
        self.BF.ASCHF[year] = 1
        self.BF.AINTS[year] = 1.0357
        self.BF.ADIVS[year] = 1.0606
        self.BF.ASCHEI[year] = 1.1089
        self.BF.ASCHEL[year] = 1.2953
        self.BF.ACGNS[year] = 1.1781
        self.BF.ABOOK[year] = 1
        self.BF.ARETS[year] = 1.0026
        self.BF.APOPN[year] = 1
        self.BF.ACPIU[year] = 1
        self.BF.APOPDEP[year] = 1
        self.BF.ASOCSEC[year] = 0.9941
        self.BF.ACPIM[year] = 1
        self.BF.AUCOMP[year] = 1.0034
        self.BF.APOPSNR[year] = 1
        self.BF.AIPD[year] = 1
        self._blowup(year)
        self.s006 = self.WT["WT" + str(year)] / 100

    # --- begin private methods of Records class --- #

    def _blowup(self, year):
        self.e00200 *= self.BF.AWAGE[year]
        # two variables for earning split imputation
        self.e00200p *= self.BF.AWAGE[year]
        self.e00200s *= self.BF.AWAGE[year]
        self.e00300 *= self.BF.AINTS[year]
        self.e00400 *= self.BF.AINTS[year]
        self.e00600 *= self.BF.ADIVS[year]
        self.e00650 *= self.BF.ADIVS[year]
        self.e00700 *= self.BF.ATXPY[year]
        self.e00800 *= self.BF.ATXPY[year]
        self.e00900[:] = np.where(self.e00900 >= 0,
                                  self.e00900 *
                                  self.BF.ASCHCI[year],
                                  self.e00900 *
                                  self.BF.ASCHCL[year])
        self.e00900s[:] = np.where(self.e00900s >= 0,
                                   self.e00900s *
                                   self.BF.ASCHCI[year],
                                   self.e00900s *
                                   self.BF.ASCHCL[year])
        self.e00900p[:] = np.where(self.e00900p >= 0,
                                   self.e00900p *
                                   self.BF.ASCHCI[year],
                                   self.e00900p *
                                   self.BF.ASCHCL[year])
        self.e01000[:] = np.where(self.e01000 >= 0.,
                                  self.e01000 * self.BF.ACGNS[year],
                                  self.e01000)
        self.e01100 *= self.BF.ACGNS[year]
        self.e01200 *= self.BF.ACGNS[year]
        self.e01400 *= self.BF.ATXPY[year]
        self.e01500 *= self.BF.ATXPY[year]
        self.e01700 *= self.BF.ATXPY[year]
        self.e02000[:] = np.where(self.e02000 >= 0,
                                  self.e02000 *
                                  self.BF.ASCHEI[year],
                                  self.e02000 *
                                  self.BF.ASCHEL[year])
        self.e02100 *= self.BF.ASCHF[year]
        self.e02100p *= self.BF.ASCHF[year]
        self.e02100s *= self.BF.ASCHF[year]
        self.e02300 *= self.BF.AUCOMP[year]
        self.e02400 *= self.BF.ASOCSEC[year]
        # Taxable Social Security is a calculated field
        self.e02500 *= self.BF.ASOCSEC[year]
        self.e03150 *= self.BF.ATXPY[year]
        self.e03210 *= self.BF.ATXPY[year]
        self.e03220 *= self.BF.ATXPY[year]
        self.e03230 *= self.BF.ATXPY[year]
        self.e03260 *= self.BF.ASCHCI[year]
        self.e03270 *= self.BF.ACPIM[year]
        self.e03240 *= self.BF.AGDPN[year]
        self.e03290 *= self.BF.ACPIM[year]
        self.e03300 *= self.BF.ATXPY[year]
        self.e03400 *= self.BF.ATXPY[year]
        self.e03500 *= self.BF.ATXPY[year]
        # Adjusted Gross Income is a calculated field
        self.e00100 *= 1.
        self.p04470 *= 1.
        self.e04250 *= 1.
        self.e04600 *= 1.
        self.e04800 *= 1.
        self.e05100 *= 1.
        self.e05200 *= 1.
        self.e05800 *= 1.
        self.e06000 *= 1.
        self.e06200 *= 1.
        self.e06300 *= 1.
        self.e09600 *= 1.
        self.e07180 *= 1.
        self.e07200 *= 1.
        self.e07220 *= 1.
        self.e07230 *= self.BF.ATXPY[year]
        self.e07240 *= self.BF.ATXPY[year]
        self.e07260 *= self.BF.ATXPY[year]
        self.e07300 *= self.BF.ABOOK[year]
        self.e07400 *= self.BF.ABOOK[year]
        self.e07600 *= 1.
        self.p08000 *= self.BF.ATXPY[year]
        self.e07150 *= 1.
        self.e06500 *= 1.
        self.e08800 *= 1.
        self.e09400 *= 1.
        self.e09700 *= self.BF.ATXPY[year]
        self.e09800 *= self.BF.ATXPY[year]
        self.e09900 *= self.BF.ATXPY[year]
        self.e10300 *= 1.
        self.e10700 *= self.BF.ATXPY[year]
        self.e10900 *= self.BF.ATXPY[year]
        self.e59560 *= self.BF.ATXPY[year]
        self.e59680 *= self.BF.ATXPY[year]
        self.e59700 *= self.BF.ATXPY[year]
        self.e59720 *= self.BF.ATXPY[year]
        self.e11550 *= self.BF.ATXPY[year]
        self.e11070 *= self.BF.ATXPY[year]
        self.e11100 *= self.BF.ATXPY[year]
        self.e11200 *= self.BF.ATXPY[year]
        self.e11300 *= self.BF.ATXPY[year]
        self.e11400 *= self.BF.ATXPY[year]
        self.e11570 *= self.BF.ATXPY[year]
        self.e11580 *= self.BF.ATXPY[year]
        self.e11581 *= self.BF.ATXPY[year]
        self.e11582 *= self.BF.ATXPY[year]
        self.e11583 *= self.BF.ATXPY[year]
        self.e10605 *= self.BF.ATXPY[year]
        self.e11900 *= 1.
        self.e12000 *= 1.
        self.e12200 *= 1.
        """  ITEMIZED DEDUCTIONS """
        self.e17500 *= self.BF.ACPIM[year]
        self.e18400 *= self.BF.ATXPY[year]
        self.e18500 *= self.BF.ATXPY[year]
        self.e19200 *= self.BF.AIPD[year]
        self.e19550 *= self.BF.ATXPY[year]
        self.e19800 *= self.BF.ATXPY[year]
        self.e20100 *= self.BF.ATXPY[year]
        self.e19700 *= self.BF.ATXPY[year]
        self.e20550 *= self.BF.ATXPY[year]
        self.e20600 *= self.BF.ATXPY[year]
        self.e20400 *= self.BF.ATXPY[year]
        self.e20800 *= self.BF.ATXPY[year]
        self.e20500 *= self.BF.ATXPY[year]
        self.e21040 *= self.BF.ATXPY[year]
        """  CAPITAL GAINS   """
        self.p22250 *= self.BF.ACGNS[year]
        self.e22320 *= self.BF.ACGNS[year]
        self.e22370 *= self.BF.ACGNS[year]
        self.p23250 *= self.BF.ACGNS[year]
        self.e24515 *= self.BF.ACGNS[year]
        self.e24516 *= self.BF.ACGNS[year]
        self.e24518 *= self.BF.ACGNS[year]
        self.e24535 *= self.BF.ACGNS[year]
        self.e24560 *= self.BF.ACGNS[year]
        self.e24598 *= self.BF.ACGNS[year]
        self.e24615 *= self.BF.ACGNS[year]
        self.e24570 *= self.BF.ACGNS[year]
        """  SCHEDULE E  """
        self.p25350 *= self.BF.ASCHEI[year]
        self.p25380 *= self.BF.ASCHEI[year]
        self.p25470 *= self.BF.ASCHEI[year]
        self.p25700 *= self.BF.ASCHEI[year]
        self.e25820 *= self.BF.ASCHEI[year]
        self.e25850 *= self.BF.ASCHEI[year]
        self.e25860 *= self.BF.ASCHEI[year]
        self.e25940 *= self.BF.ASCHEI[year]
        self.e25980 *= self.BF.ASCHEI[year]
        self.e25920 *= self.BF.ASCHEI[year]
        self.e25960 *= self.BF.ASCHEI[year]
        self.e26110 *= self.BF.ASCHEI[year]
        self.e26170 *= self.BF.ASCHEI[year]
        self.e26190 *= self.BF.ASCHEI[year]
        self.e26160 *= self.BF.ASCHEI[year]
        self.e26180 *= self.BF.ASCHEI[year]
        self.e26270 *= self.BF.ASCHEI[year]
        self.e26100 *= self.BF.ASCHEI[year]
        self.e26390 *= self.BF.ASCHEI[year]
        self.e26400 *= self.BF.ASCHEI[year]
        self.e27200 *= self.BF.ASCHEI[year]
        """  MISCELLANOUS SCHEDULES"""
        self.e30400 *= self.BF.ASCHCI[year]
        self.e30500 *= self.BF.ASCHCI[year]
        self.e32800 *= self.BF.ATXPY[year]
        self.e33000 *= self.BF.ATXPY[year]
        self.e53240 *= self.BF.ATXPY[year]
        self.e53280 *= self.BF.ATXPY[year]
        self.e53410 *= self.BF.ATXPY[year]
        self.e53300 *= self.BF.ATXPY[year]
        self.e53317 *= self.BF.ATXPY[year]
        self.e53458 *= self.BF.ATXPY[year]
        self.e58950 *= self.BF.ATXPY[year]
        self.e58990 *= self.BF.ATXPY[year]
        self.p60100 *= self.BF.ATXPY[year]
        self.p61850 *= self.BF.ATXPY[year]
        self.e60000 *= self.BF.ATXPY[year]
        self.e62100 *= self.BF.ATXPY[year]
        self.e62900 *= self.BF.ATXPY[year]
        self.e62720 *= self.BF.ATXPY[year]
        self.e62730 *= self.BF.ATXPY[year]
        self.e62740 *= self.BF.ATXPY[year]
        self.p65300 *= self.BF.ATXPY[year]
        self.p65400 *= self.BF.ATXPY[year]
        self.e68000 *= self.BF.ATXPY[year]
        self.e82200 *= self.BF.ATXPY[year]
        self.t27800 *= self.BF.ATXPY[year]
        self.s27860 *= self.BF.ATXPY[year]
        self.p27895 *= self.BF.ATXPY[year]
        self.e87530 *= self.BF.ATXPY[year]
        self.e87550 *= self.BF.ATXPY[year]
        self.e87521 *= self.BF.ATXPY[year]
        self.RECID *= 1.
        self.s006 *= 1.
        self.s008 *= 1.
        self.s009 *= 1.
        self.WSAMP *= 1.
        self.TXRT *= 1.
        self._cmbtp_itemizer *= self.BF.ATXPY[year]
        self._cmbtp_standard *= self.BF.ATXPY[year]

    def _read_data(self, data):
        if isinstance(data, pd.core.frame.DataFrame):
            tax_dta = data
        elif isinstance(data, str):
            if data.endswith("gz"):
                tax_dta = pd.read_csv(data, compression='gzip')
            else:
                tax_dta = pd.read_csv(data)
        else:
            msg = ('Records.constructor data is neither a string nor '
                   'a Pandas DataFrame')
            raise ValueError(msg)
        # remove the aggregated record from 2009 PUF
        tax_dta = tax_dta[tax_dta.recid != 999999]
        self.dim = len(tax_dta)
        # create variables in NAMES list
        for attrname, varname in Records.NAMES:
            setattr(self, attrname, tax_dta[varname].values)
        for name in Records.ZEROED_NAMES:
            setattr(self, name, np.zeros((self.dim,)))
        self._num = np.ones((self.dim,))
        # specify eNNNNN aliases for several pNNNNN and sNNNNN variables
        self.e22250 = self.p22250
        self.e04470 = self.p04470
        self.e23250 = self.p23250
        self.e25470 = self.p25470
        self.e08000 = self.p08000
        self.e60100 = self.p60100
        self.e27860 = self.s27860
        # specify SOIYR
        self.SOIYR = np.repeat(Records.PUF_YEAR, self.dim)

    def _read_weights(self, weights):
        if isinstance(weights, pd.core.frame.DataFrame):
            WT = weights
        elif isinstance(weights, str):
            try:
                if not os.path.exists(weights):
                    # grab weights out of EGG distribution
                    path_in_egg = os.path.join("taxcalc",
                                               self.WEIGHTS_FILENAME)
                    weights = resource_stream(Requirement.parse("taxcalc"),
                                              path_in_egg)
                WT = pd.read_csv(weights)
            except IOError:
                msg = 'could not find weights file'
                ValueError(msg)
        else:
            msg = ('Records.constructor blowup_factors is neither a string '
                   'nore a Pandas DataFrame')
            raise ValueError(msg)
        setattr(self, 'WT', WT)

    def _read_blowup(self, blowup_factors):
        if isinstance(blowup_factors, pd.core.frame.DataFrame):
            BF = blowup_factors
        elif isinstance(blowup_factors, str):
            try:
                if not os.path.exists(blowup_factors):
                    # grab blowup factors out of EGG distribution
                    path_in_egg = os.path.join("taxcalc",
                                               self.BLOWUP_FACTORS_FILENAME)
                    blowup_factors = resource_stream(
                        Requirement.parse("taxcalc"), path_in_egg)
                BF = pd.read_csv(blowup_factors, index_col='YEAR')
            except IOError:
                msg = 'could not find blowup_factors file'
                ValueError(msg)
        else:
            msg = ('Records.constructor blowup_factors is neither a string '
                   'nore a Pandas DataFrame')
            raise ValueError(msg)
        BF.AGDPN = BF.AGDPN / BF.APOPN
        BF.ATXPY = BF. ATXPY / BF. APOPN
        BF.AWAGE = BF.AWAGE / BF.APOPN
        BF.ASCHCI = BF.ASCHCI / BF.APOPN
        BF.ASCHCL = BF.ASCHCL / BF.APOPN
        BF.ASCHF = BF.ASCHF / BF.APOPN
        BF.AINTS = BF.AINTS / BF.APOPN
        BF.ADIVS = BF.ADIVS / BF.APOPN
        BF.ASCHEI = BF.ASCHEI / BF.APOPN
        BF.ASCHEL = BF.ASCHEL / BF.APOPN
        BF.ACGNS = BF.ACGNS / BF.APOPN
        BF.ABOOK = BF.ABOOK / BF.APOPN
        BF.ASOCSEC = BF.ASOCSEC / BF.APOPSNR
        BF = 1 + BF.pct_change()
        setattr(self, 'BF', BF)

    def _impute_variables(self):
        """
        Impute variables in 2009 PUF Records data
        """
        self._cmbtp_itemizer = self._imputed_cmbtp_itemizer()
        self._cmbtp_standard = self.e62100 - self.e00100 + self.e00700
        # standard deduction amount in 2009
        std_2009 = np.array([5700, 11400, 5700, 8350, 11400, 5700, 950])
        # std_2009 = np.array([6100, 12200, 6100, 8950, 12200, 6100, 1000])
        # Additional standard deduction for aged 2009
        std_aged_2009 = np.array([1400., 1100.])
        # impute number of taxpayers
        self._txpyers = np.where(np.logical_or(self.MARS == 2,
                                               np.logical_or(self.MARS == 3,
                                                             self.MARS == 6)),
                                 2., 1.)
        # impute number of extra standard deductions for aged
        self._numextra = np.where(np.logical_and(self.FDED == 2, self.e04470 >
                                                 std_2009[self.MARS - 1]),
                                  np.where(
                                      np.logical_and(self.MARS != 2,
                                                     self.MARS != 3),
                                      (self.e04470 - std_2009[self.MARS - 1]) /
                                      std_aged_2009[0],
                                      (self.e04470 - std_2009[self.MARS - 1]) /
                                      std_aged_2009[1]),
                                  np.where(self.e02400 > 0, self._txpyers, 0))

        # impute the ratio of household head in total household income
        total = np.where(self.MARS == 2,
                         self.wage_head + self.wage_spouse,
                         0)
        self._earning_split = np.where(total != 0,
                                       self.wage_head / total, 1)
        self.e00200p = self._earning_split * self.e00200
        self.e00200s = (1 - self._earning_split) * self.e00200

        self.e00900p = self._earning_split * self.e00900
        self.e00900s = (1 - self._earning_split) * self.e00900

        self.e02100p = self._earning_split * self.e02100
        self.e02100s = (1 - self._earning_split) * self.e02100

    def _imputed_cmbtp_itemizer(self):
        return imputed_cmbtp_itemizer(self.e17500, self.e00100, self.e18400,
                                      self.e62100, self.e00700,
                                      self.p04470, self.e21040,
                                      self.e18500, self.e20800)


@vectorize([float64(float64, float64, float64,
                    float64, float64,
                    float64, float64,
                    float64, float64)])
def imputed_cmbtp_itemizer(e17500, e00100, e18400,
                           e62100, e00700,
                           e04470, e21040,
                           e18500, e20800):
    """
    Calculates _cmbtp_itemizer values
    Uses vectorize decorator to speed-up calculations with NumPy arrays
    """
    medical_limited = max(0., e17500 - max(0., e00100) * 0.075)
    medical_adjustment = min(medical_limited, 0.025 * max(0., e00100))
    state_adjustment = max(0, e18400)
    return (e62100 - medical_adjustment + e00700 + e04470 + e21040 -
            state_adjustment - e00100 - e18500 - e20800)<|MERGE_RESOLUTION|>--- conflicted
+++ resolved
@@ -363,11 +363,7 @@
                     '_amed', '_xlin3', '_xlin6', '_cmbtp_itemizer',
                     '_cmbtp_standard', '_expanded_income', 'c07300',
                     'c07600', 'c07240', 'c62100_everyone',
-<<<<<<< HEAD
-                    '_surtax', '_combined']
-=======
-                    '_surtax', 'x04500']
->>>>>>> af497ac3
+                    '_surtax', '_combined', 'x04500']
 
     def __init__(self,
                  data="puf.csv",
