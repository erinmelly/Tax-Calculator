--- conflicted
+++ resolved
@@ -1084,7 +1084,6 @@
     "aftertax_income": {
       "type": "float",
       "desc": "After tax income is equal to expanded_income minus combined",
-<<<<<<< HEAD
       "form": {}
     },
     "ben_total": {
@@ -1126,9 +1125,6 @@
       "type": "float",
       "desc": "Perceived Social Security benefits after accounting for deadweight loss",
       "form": {}
-=======
-      "form": {"2013-20??": "calculated variable"}
->>>>>>> 881cc1dd
     }
   }
 }