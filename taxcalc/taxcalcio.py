"""
Tax-Calculator Input-Output class.
"""
# CODING-STYLE CHECKS:
# pep8 --ignore=E402 taxcalcio.py
# pylint --disable=locally-disabled taxcalcio.py

import os
import copy
import sqlite3
import six
import numpy as np
import pandas as pd
from taxcalc.policy import Policy
from taxcalc.records import Records
from taxcalc.consumption import Consumption
from taxcalc.behavior import Behavior
from taxcalc.growdiff import Growdiff
from taxcalc.growfactors import Growfactors
from taxcalc.calculate import Calculator
<<<<<<< HEAD
from taxcalc.utils import (delete_file,
                           atr_graph_data, mtr_graph_data,
                           xtr_graph_plot, write_graph_file,
                           add_quantile_bins,
                           unweighted_sum, weighted_sum)
=======
from taxcalc.utils import (delete_file, ce_aftertax_income, write_graph_file,
                           add_quantile_bins, unweighted_sum, weighted_sum)
>>>>>>> 3bb49f0f


class TaxCalcIO(object):
    """
    Constructor for the Tax-Calculator Input-Output class.

    TaxCalcIO class constructor call must be followed by init() call.

    Parameters
    ----------
    input_data: string or Pandas DataFrame
        string is name of INPUT file that is CSV formatted containing
        variable names in the Records.USABLE_READ_VARS set, or
        Pandas DataFrame is INPUT data containing variable names in
        the Records.USABLE_READ_VARS set.  INPUT vsrisbles not in the
        Records.USABLE_READ_VARS set can be present but are ignored.

    tax_year: integer
        calendar year for which taxes will be computed for INPUT.

    reform: None or string
        None implies no policy reform (current-law policy), or
        string is name of optional REFORM file.

    assump: None or string
        None implies economic assumptions are standard assumptions,
        or string is name of optional ASSUMP file.

    Returns
    -------
    class instance: TaxCalcIO
    """
    # pylint: disable=too-many-instance-attributes

    def __init__(self, input_data, tax_year, reform, assump):
        # pylint: disable=too-many-branches,too-many-statements
        self.errmsg = ''
        # check name and existence of INPUT file
        inp = 'x'
        if isinstance(input_data, six.string_types):
            # remove any leading directory path from INPUT filename
            fname = os.path.basename(input_data)
            # check if fname ends with ".csv"
            if fname.endswith('.csv'):
                inp = '{}-{}'.format(fname[:-4], str(tax_year)[2:])
            else:
                msg = 'INPUT file name does not end in .csv'
                self.errmsg += 'ERROR: {}\n'.format(msg)
            # check existence of INPUT file
            self.cps_input_data = input_data.endswith('cps.csv')
            if not self.cps_input_data and not os.path.isfile(input_data):
                msg = 'INPUT file could not be found'
                self.errmsg += 'ERROR: {}\n'.format(msg)
        elif isinstance(input_data, pd.DataFrame):
            inp = 'df-{}'.format(str(tax_year)[2:])
        else:
            msg = 'INPUT is neither string nor Pandas DataFrame'
            self.errmsg += 'ERROR: {}\n'.format(msg)
        # check name and existence of REFORM file
        ref = '-x'
        if reform is None:
            self.specified_reform = False
            ref = '-#'
        elif isinstance(reform, six.string_types):
            self.specified_reform = True
            # remove any leading directory path from REFORM filename
            fname = os.path.basename(reform)
            # check if fname ends with ".json"
            if fname.endswith('.json'):
                ref = '-{}'.format(fname[:-5])
            else:
                msg = 'REFORM file name does not end in .json'
                self.errmsg += 'ERROR: {}\n'.format(msg)
            # check existence of REFORM file
            if not os.path.isfile(reform):
                msg = 'REFORM file could not be found'
                self.errmsg += 'ERROR: {}\n'.format(msg)
        else:
            msg = 'TaxCalcIO.ctor: reform is neither None nor str'
            self.errmsg += 'ERROR: {}\n'.format(msg)
        # check name and existence of ASSUMP file
        asm = '-x'
        if assump is None:
            asm = '-#'
        elif isinstance(assump, six.string_types):
            # remove any leading directory path from ASSUMP filename
            fname = os.path.basename(assump)
            # check if fname ends with ".json"
            if fname.endswith('.json'):
                asm = '-{}'.format(fname[:-5])
            else:
                msg = 'ASSUMP file name does not end in .json'
                self.errmsg += 'ERROR: {}\n'.format(msg)
            # check existence of ASSUMP file
            if not os.path.isfile(assump):
                msg = 'ASSUMP file could not be found'
                self.errmsg += 'ERROR: {}\n'.format(msg)
        else:
            msg = 'TaxCalcIO.ctor: assump is neither None nor str'
            self.errmsg += 'ERROR: {}\n'.format(msg)
        # create OUTPUT file name and delete any existing output files
        self._output_filename = '{}{}{}.csv'.format(inp, ref, asm)
        delete_file(self._output_filename)
        delete_file(self._output_filename.replace('.csv', '.db'))
        delete_file(self._output_filename.replace('.csv', '-doc.text'))
        delete_file(self._output_filename.replace('.csv', '-tab.text'))
        delete_file(self._output_filename.replace('.csv', '-atr.html'))
        delete_file(self._output_filename.replace('.csv', '-mtr.html'))
        # initialize variables whose values are set in init method
        self.behavior_has_any_response = False
        self.calc = None
        self.calc_clp = None
        self.param_dict = None

    def init(self, input_data, tax_year, reform, assump,
             growdiff_response,
             aging_input_data, exact_calculations):
        """
        TaxCalcIO class post-constructor method that completes initialization.

        Parameters
        ----------
        First four parameters are same as for TaxCalcIO constructor:
            input_data, tax_year, reform, assump.

        growdiff_response: Growdiff object or None
            growdiff_response Growdiff object is used only by the
            TaxCalcIO.growmodel_analysis method;
            must be None in all other cases.

        aging_input_data: boolean
            whether or not to extrapolate Records data from data year to
            tax_year.

        exact_calculations: boolean
            specifies whether or not exact tax calculations are done without
            any smoothing of "stair-step" provisions in the tax law.
        """
        # pylint: disable=too-many-arguments,too-many-locals
        # pylint: disable=too-many-statements,too-many-branches
        self.errmsg = ''
        # get parameter dictionaries from --reform and --assump files
        paramdict = Calculator.read_json_param_objects(reform, assump)
        # create Behavior object
        beh = Behavior()
        beh.update_behavior(paramdict['behavior'])
        self.behavior_has_any_response = beh.has_any_response()
        # create gdiff_baseline object
        gdiff_baseline = Growdiff()
        gdiff_baseline.update_growdiff(paramdict['growdiff_baseline'])
        # create Growfactors clp object that incorporates gdiff_baseline
        gfactors_clp = Growfactors()
        gdiff_baseline.apply_to(gfactors_clp)
        # specify gdiff_response object
        if growdiff_response is None:
            gdiff_response = Growdiff()
            gdiff_response.update_growdiff(paramdict['growdiff_response'])
        elif isinstance(growdiff_response, Growdiff):
            gdiff_response = growdiff_response
        else:
            gdiff_response = None
            msg = 'TaxCalcIO.more_init: growdiff_response is neither None '
            msg += 'nor a Growdiff object'
            self.errmsg += 'ERROR: {}\n'.format(msg)
        if gdiff_response is not None:
            some_gdiff_response = gdiff_response.has_any_response()
            if self.behavior_has_any_response and some_gdiff_response:
                msg = 'ASSUMP file cannot specify any "behavior" when using '
                msg += 'GrowModel or when ASSUMP file has "growdiff_response"'
                self.errmsg += 'ERROR: {}\n'.format(msg)
        # create Growfactors ref object that has both gdiff objects applied
        gfactors_ref = Growfactors()
        gdiff_baseline.apply_to(gfactors_ref)
        if gdiff_response is not None:
            gdiff_response.apply_to(gfactors_ref)
        # create Policy objects
        if self.specified_reform:
            pol = Policy(gfactors=gfactors_ref)
            try:
                pol.implement_reform(paramdict['policy'])
                self.errmsg += pol.reform_errors
            except ValueError as valerr_msg:
                self.errmsg += valerr_msg.__str__()
        else:
            pol = Policy(gfactors=gfactors_clp)
        clp = Policy(gfactors=gfactors_clp)
        # check for valid tax_year value
        if tax_year < pol.start_year:
            msg = 'tax_year {} less than policy.start_year {}'
            msg = msg.format(tax_year, pol.start_year)
            self.errmsg += 'ERROR: {}\n'.format(msg)
        if tax_year > pol.end_year:
            msg = 'tax_year {} greater than policy.end_year {}'
            msg = msg.format(tax_year, pol.end_year)
            self.errmsg += 'ERROR: {}\n'.format(msg)
        # any errors imply cannot proceed with calculations
        if self.errmsg:
            return
        # set policy to tax_year
        pol.set_year(tax_year)
        clp.set_year(tax_year)
        # read input file contents into Records objects
        if aging_input_data:
            if self.cps_input_data:
                recs = Records.cps_constructor(
                    gfactors=gfactors_ref,
                    exact_calculations=exact_calculations
                )
                recs_clp = Records.cps_constructor(
                    gfactors=gfactors_clp,
                    exact_calculations=exact_calculations
                )
            else:  # if not cps_input_data
                recs = Records(
                    data=input_data,
                    gfactors=gfactors_ref,
                    exact_calculations=exact_calculations
                )
                recs_clp = Records(
                    data=input_data,
                    gfactors=gfactors_clp,
                    exact_calculations=exact_calculations
                )
        else:  # input_data are raw data that are not being aged
            recs = Records(data=input_data,
                           gfactors=None,
                           exact_calculations=exact_calculations,
                           weights=None,
                           adjust_ratios=None,
                           start_year=tax_year)
            recs_clp = copy.deepcopy(recs)
        if tax_year < recs.data_year:
            msg = 'tax_year {} less than records.data_year {}'
            msg = msg.format(tax_year, recs.data_year)
            self.errmsg += 'ERROR: {}\n'.format(msg)
        # create Calculator objects
        con = Consumption()
        con.update_consumption(paramdict['consumption'])
        self.calc = Calculator(policy=pol, records=recs,
                               verbose=True,
                               consumption=con,
                               behavior=beh,
                               sync_years=aging_input_data)
        self.calc_clp = Calculator(policy=clp, records=recs_clp,
                                   verbose=False,
                                   consumption=con,
                                   sync_years=aging_input_data)
        # remember parameter dictionary for reform documentation
        self.param_dict = paramdict

    def tax_year(self):
        """
        Return calendar year for which TaxCalcIO calculations are being done.
        """
        return self.calc.policy.current_year

    def output_filepath(self):
        """
        Return full path to output file named in TaxCalcIO constructor.
        """
        dirpath = os.path.abspath(os.path.dirname(__file__))
        return os.path.join(dirpath, self._output_filename)

    def analyze(self, writing_output_file=False,
                output_tables=False,
                output_graphs=False,
                output_ceeu=False,
                output_dump=False,
                output_sqldb=False):
        """
        Conduct tax analysis.

        Parameters
        ----------
        writing_output_file: boolean
           whether or not to generate and write output file

        output_tables: boolean
           whether or not to generate and write distributional tables
           to a text file

        output_graphs: boolean
           whether or not to generate and write HTML graphs of average
           and marginal tax rates by income percentile

        output_ceeu: boolean
           whether or not to calculate and write to stdout standard
           certainty-equivalent expected-utility statistics

        output_dump: boolean
           whether or not to replace standard output with all input and
           calculated variables using their Tax-Calculator names

        output_sqldb: boolean
           whether or not to write SQLite3 database with dump table
           containing same output as written by output_dump to a csv file

        Returns
        -------
        Nothing
        """
        # pylint: disable=too-many-arguments,too-many-branches
        # in order to use print(), pylint: disable=superfluous-parens
        if self.calc.policy.reform_warnings:
            warn = 'PARAMETER VALUE WARNING(S):   (read documentation)\n{}{}'
            print(warn.format(self.calc.policy.reform_warnings,
                              'CONTINUING WITH CALCULATIONS...'))
        calc_clp_calculated = False
        if output_dump or output_sqldb:
            (mtr_paytax, mtr_inctax,
             _) = self.calc.mtr(wrt_full_compensation=False)
        else:  # do not need marginal tax rates
            mtr_paytax = None
            mtr_inctax = None
        if self.behavior_has_any_response:
            self.calc = Behavior.response(self.calc_clp, self.calc)
            calc_clp_calculated = True
        else:
            self.calc.calc_all()
        # optionally conduct normative welfare analysis
        if output_ceeu:
            if self.behavior_has_any_response:
                ceeu_results = 'SKIP --ceeu output because baseline and '
                ceeu_results += 'reform cannot be sensibly compared\n '
                ceeu_results += '                  '
                ceeu_results += 'when specifying "behavior" with --assump '
                ceeu_results += 'option'
            elif self.calc.total_weight() <= 0.:
                ceeu_results = 'SKIP --ceeu output because '
                ceeu_results += 'sum of weights is not positive'
            else:
                self.calc_clp.calc_all()
                calc_clp_calculated = True
                cedict = self.calc_clp.ce_aftertax_income(
                    self.calc,
                    custom_params=None,
                    require_no_agg_tax_change=False)
                ceeu_results = TaxCalcIO.ceeu_output(cedict)
        else:
            ceeu_results = None
        # extract output if writing_output_file
        if writing_output_file:
            self.write_output_file(output_dump, mtr_paytax, mtr_inctax)
            self.write_doc_file()
        # optionally write --sqldb output to SQLite3 database
        if output_sqldb:
            self.write_sqldb_file(mtr_paytax, mtr_inctax)
        # optionally write --tables output to text file
        if output_tables:
            if not calc_clp_calculated:
                self.calc_clp.calc_all()
                calc_clp_calculated = True
            self.write_tables_file()
        # optionally write --graphs output to HTML files
        if output_graphs:
            if not calc_clp_calculated:
                self.calc_clp.calc_all()
                calc_clp_calculated = True
            self.write_graph_files()
        # optionally write --ceeu output to stdout
        if ceeu_results:
            print(ceeu_results)

    def write_output_file(self, output_dump, mtr_paytax, mtr_inctax):
        """
        Write output to CSV-formatted file.
        """
        if output_dump:
            outdf = self.dump_output(mtr_inctax, mtr_paytax)
            column_order = sorted(outdf.columns)
        else:
            outdf = self.minimal_output()
            column_order = outdf.columns
        assert len(outdf.index) == self.calc.records.dim
        outdf.to_csv(self._output_filename, columns=column_order,
                     index=False, float_format='%.2f')

    def write_doc_file(self):
        """
        Write reform documentation to text file.
        """
        doc = Calculator.reform_documentation(self.param_dict)
        doc_fname = self._output_filename.replace('.csv', '-doc.text')
        with open(doc_fname, 'w') as dfile:
            dfile.write(doc)

    def write_sqldb_file(self, mtr_paytax, mtr_inctax):
        """
        Write dump output to SQLite3 database table dump.
        """
        outdf = self.dump_output(mtr_inctax, mtr_paytax)
        assert len(outdf.index) == self.calc.records.dim
        db_fname = self._output_filename.replace('.csv', '.db')
        dbcon = sqlite3.connect(db_fname)
        outdf.to_sql('dump', dbcon, if_exists='replace', index=False)
        dbcon.close()

    def write_tables_file(self):
        """
        Write tables to text file.
        """
        # pylint: disable=too-many-locals
        tab_fname = self._output_filename.replace('.csv', '-tab.text')
        # create list of nontax column results
        # - weights don't change with reform
        # - expanded_income may change, but always use baseline expanded income
        nontax_cols = ['s006', 'expanded_income']
        nontax = [getattr(self.calc_clp.records, col) for col in nontax_cols]
        # specify column names for taxes
        tax_cols = ['iitax', 'payrolltax', 'lumpsum_tax', 'combined']
        all_cols = nontax_cols + tax_cols
        # create DataFrame with taxes under the reform
        reform = [getattr(self.calc.records, col) for col in tax_cols]
        dist = nontax + reform  # using expanded_income under baseline policy
        distdf = pd.DataFrame(data=np.column_stack(dist), columns=all_cols)
        # skip tables if there are not some positive weights
        if distdf['s006'].sum() <= 0.:
            with open(tab_fname, 'w') as tfile:
                msg = 'No tables because sum of weights is not positive\n'
                tfile.write(msg)
            return
        # create DataFrame with tax differences (reform - baseline)
        base = [getattr(self.calc_clp.records, col) for col in tax_cols]
        change = [(reform[idx] - base[idx]) for idx in range(0, len(tax_cols))]
        diff = nontax + change  # using expanded_income under baseline policy
        diffdf = pd.DataFrame(data=np.column_stack(diff), columns=all_cols)
        # write each kind of distributional table
        with open(tab_fname, 'w') as tfile:
            TaxCalcIO.write_decile_table(distdf, tfile, tkind='Reform Totals')
            tfile.write('\n')
            TaxCalcIO.write_decile_table(diffdf, tfile, tkind='Differences')

    @staticmethod
    def write_decile_table(dfx, tfile, tkind='Totals'):
        """
        Write to tfile the tkind decile table using dfx DataFrame.
        """
        dfx = add_quantile_bins(dfx, 'expanded_income', 10,
                                weight_by_income_measure=False)
        gdfx = dfx.groupby('bins', as_index=False)
        rtns_series = gdfx.apply(unweighted_sum, 's006')
        xinc_series = gdfx.apply(weighted_sum, 'expanded_income')
        itax_series = gdfx.apply(weighted_sum, 'iitax')
        ptax_series = gdfx.apply(weighted_sum, 'payrolltax')
        htax_series = gdfx.apply(weighted_sum, 'lumpsum_tax')
        ctax_series = gdfx.apply(weighted_sum, 'combined')
        # write decile table to text file
        row = 'Weighted Tax {} by Baseline Expanded-Income Decile\n'
        tfile.write(row.format(tkind))
        rowfmt = '{}{}{}{}{}{}\n'
        row = rowfmt.format('    Returns',
                            '    ExpInc',
                            '    IncTax',
                            '    PayTax',
                            '     LSTax',
                            '    AllTax')
        tfile.write(row)
        row = rowfmt.format('       (#m)',
                            '      ($b)',
                            '      ($b)',
                            '      ($b)',
                            '      ($b)',
                            '      ($b)')
        tfile.write(row)
        rowfmt = '{:9.2f}{:10.1f}{:10.1f}{:10.1f}{:10.1f}{:10.1f}\n'
        for decile in range(0, 10):
            row = '{:2d}'.format(decile)
            row += rowfmt.format(rtns_series[decile] * 1e-6,
                                 xinc_series[decile] * 1e-9,
                                 itax_series[decile] * 1e-9,
                                 ptax_series[decile] * 1e-9,
                                 htax_series[decile] * 1e-9,
                                 ctax_series[decile] * 1e-9)
            tfile.write(row)
        row = ' A'
        row += rowfmt.format(rtns_series.sum() * 1e-6,
                             xinc_series.sum() * 1e-9,
                             itax_series.sum() * 1e-9,
                             ptax_series.sum() * 1e-9,
                             htax_series.sum() * 1e-9,
                             ctax_series.sum() * 1e-9)
        tfile.write(row)

    def write_graph_files(self):
        """
        Write graphs to HTML files.
        """
        pos_wght_sum = self.calc.records.s006.sum() > 0.
        atr_fname = self._output_filename.replace('.csv', '-atr.html')
        atr_title = 'ATR by Income Percentile'
        if pos_wght_sum:
            fig = self.calc_clp.atr_graph(self.calc)
            write_graph_file(fig, atr_fname, atr_title)
        else:
            reason = 'No graph because sum of weights is not positive'
            TaxCalcIO.write_empty_graph_file(atr_fname, atr_title, reason)
        mtr_fname = self._output_filename.replace('.csv', '-mtr.html')
        mtr_title = 'MTR by Income Percentile'
        if pos_wght_sum:
            fig = self.calc_clp.mtr_graph(self.calc,
                                          alt_e00200p_text='Taxpayer Earnings')
            write_graph_file(fig, mtr_fname, mtr_title)
        else:
            reason = 'No graph because sum of weights is not positive'
            TaxCalcIO.write_empty_graph_file(mtr_fname, mtr_title, reason)

    @staticmethod
    def write_empty_graph_file(fname, title, reason):
        """
        Write HTML graph file with title but no graph for specified reason.
        """
        txt = ('<html>\n'
               '<head><title>{}</title></head>\n'
               '<body><center<h1>{}</h1></center></body>\n'
               '</html>\n').format(title, reason)
        with open(fname, 'w') as gfile:
            gfile.write(txt)

    def minimal_output(self):
        """
        Extract minimal output and return it as Pandas DataFrame.
        """
        varlist = ['RECID', 'YEAR', 'WEIGHT', 'INCTAX', 'LSTAX', 'PAYTAX']
        odict = dict()
        crecs = self.calc.records
        odict['RECID'] = crecs.RECID  # id for tax filing unit
        odict['YEAR'] = self.tax_year()  # tax calculation year
        odict['WEIGHT'] = crecs.s006  # sample weight
        odict['INCTAX'] = crecs.iitax  # federal income taxes
        odict['LSTAX'] = crecs.lumpsum_tax  # lump-sum tax
        odict['PAYTAX'] = crecs.payrolltax  # payroll taxes (ee+er)
        odf = pd.DataFrame(data=odict, columns=varlist)
        return odf

    @staticmethod
    def ceeu_output(cedict):
        """
        Extract --ceeu output and return as text string.
        """
        text = ('Aggregate {} Pre-Tax Expanded Income and '
                'Tax Revenue ($billion)\n')
        txt = text.format(cedict['year'])
        txt += '           baseline     reform   difference\n'
        fmt = '{} {:12.3f} {:10.3f} {:12.3f}\n'
        txt += fmt.format('income', cedict['inc1'], cedict['inc2'],
                          cedict['inc2'] - cedict['inc1'])
        alltaxdiff = cedict['tax2'] - cedict['tax1']
        txt += fmt.format('alltax', cedict['tax1'], cedict['tax2'],
                          alltaxdiff)
        txt += ('Certainty Equivalent of Expected Utility of '
                'After-Tax Expanded Income ($)\n')
        txt += ('(assuming consumption equals '
                'after-tax expanded income)\n')
        txt += 'crra       baseline     reform     pctdiff\n'
        fmt = '{} {:17.2f} {:10.2f} {:11.2f}\n'
        for crra, ceeu1, ceeu2 in zip(cedict['crra'],
                                      cedict['ceeu1'],
                                      cedict['ceeu2']):
            txt += fmt.format(crra, ceeu1, ceeu2,
                              100.0 * (ceeu2 - ceeu1) / ceeu1)
        if abs(alltaxdiff) >= 0.0005:
            txt += ('WARN: baseline and reform cannot be '
                    'sensibly compared\n')
            text = ('      because "alltax difference" is '
                    '{:.3f} which is not zero\n')
            txt += text.format(alltaxdiff)
            txt += ('FIX: adjust _LST or another reform policy parameter '
                    'to bracket\n')
            txt += ('     "alltax difference" equals zero and '
                    'then interpolate')
        else:
            txt += 'NOTE: baseline and reform can be sensibly compared\n'
            txt += '      because "alltax difference" is essentially zero'
        return txt

    def dump_output(self, mtr_inctax, mtr_paytax):
        """
        Extract dump output and return it as Pandas DataFrame.
        """
        # specify mtr values in percentage terms
        self.calc.records.mtr_inctax[:] = mtr_inctax * 100.
        self.calc.records.mtr_paytax[:] = mtr_paytax * 100.
        # create and return dump output DataFrame
        odf = pd.DataFrame()
        varset = Records.USABLE_READ_VARS | Records.CALCULATED_VARS
        for varname in varset:
            vardata = getattr(self.calc.records, varname)
            if varname in Records.INTEGER_VARS:
                odf[varname] = vardata
            else:
                odf[varname] = vardata.round(2)  # rounded to nearest cent
        odf['FLPDYR'] = self.tax_year()  # tax calculation year
        return odf

    @staticmethod
    def growmodel_analysis(input_data, tax_year, reform, assump,
                           aging_input_data, exact_calculations,
                           writing_output_file=False,
                           output_tables=False,
                           output_graphs=False,
                           output_ceeu=False,
                           output_dump=False):
        """
        High-level logic for dynamic analysis using GrowModel class.

        Parameters
        ----------
        First six parameters are same as the first six parameters of
        the TaxCalcIO.init method.

        Last five parameters are same as the first five parameters of
        the TaxCalcIO.analyze method.

        Returns
        -------
        Nothing
        """
        # pylint: disable=too-many-arguments,too-many-locals
        progress = 'STARTING ANALYSIS FOR YEAR {}'
        gdiff_dict = {Policy.JSON_START_YEAR: {}}
        for year in range(Policy.JSON_START_YEAR, tax_year + 1):
            print(progress.format(year))  # pylint: disable=superfluous-parens
            # specify growdiff_response using gdiff_dict
            growdiff_response = Growdiff()
            growdiff_response.update_growdiff(gdiff_dict)
            gd_dict = TaxCalcIO.annual_analysis(input_data, tax_year,
                                                reform, assump,
                                                aging_input_data,
                                                exact_calculations,
                                                growdiff_response, year,
                                                writing_output_file,
                                                output_tables,
                                                output_graphs,
                                                output_ceeu,
                                                output_dump)
            gdiff_dict[year + 1] = gd_dict

    @staticmethod
    def annual_analysis(input_data, tax_year, reform, assump,
                        aging_input_data, exact_calculations,
                        growdiff_response, year,
                        writing_output_file,
                        output_tables,
                        output_graphs,
                        output_ceeu,
                        output_dump):
        """
        Conduct static analysis for specifed year and growdiff_response.

        Parameters
        ----------
        First six parameters are same as the first six parameters of
        the TaxCalcIO.init method.

        Last five parameters are same as the first five parameters of
        the TaxCalcIO.analyze method.

        Returns
        -------
        gd_dict: Growdiff sub-dictionary for year+1
        """
        # pylint: disable=too-many-arguments
        # instantiate TaxCalcIO object for specified year and growdiff_response
        tcio = TaxCalcIO(input_data=input_data,
                         tax_year=year,
                         reform=reform,
                         assump=assump)
        tcio.init(input_data=input_data,
                  tax_year=year,
                  reform=reform,
                  assump=assump,
                  growdiff_response=growdiff_response,
                  aging_input_data=aging_input_data,
                  exact_calculations=exact_calculations)
        if year == tax_year:
            # conduct final tax analysis for year equal to tax_year
            tcio.analyze(writing_output_file=writing_output_file,
                         output_tables=output_tables,
                         output_graphs=output_graphs,
                         output_ceeu=output_ceeu,
                         output_dump=output_dump)
            gd_dict = {}
        else:
            # conduct intermediate tax analysis for year less than tax_year
            tcio.analyze()
            # build dict in gdiff_dict key:dict pair for key equal to next year
            # ... extract tcio results for year needed by GrowModel class
            # >>>>> add logic here <<<<<
            # ... use extracted results to advance GrowModel to next year
            # >>>>> add logic here <<<<<
            # ... extract next year GrowModel results for next year gdiff_dict
            # >>>>> add logic here <<<<<
            gd_dict = {}  # TEMPORARY CODE
        return gd_dict<|MERGE_RESOLUTION|>--- conflicted
+++ resolved
@@ -18,16 +18,8 @@
 from taxcalc.growdiff import Growdiff
 from taxcalc.growfactors import Growfactors
 from taxcalc.calculate import Calculator
-<<<<<<< HEAD
-from taxcalc.utils import (delete_file,
-                           atr_graph_data, mtr_graph_data,
-                           xtr_graph_plot, write_graph_file,
-                           add_quantile_bins,
-                           unweighted_sum, weighted_sum)
-=======
-from taxcalc.utils import (delete_file, ce_aftertax_income, write_graph_file,
+from taxcalc.utils import (delete_file, write_graph_file,
                            add_quantile_bins, unweighted_sum, weighted_sum)
->>>>>>> 3bb49f0f
 
 
 class TaxCalcIO(object):
