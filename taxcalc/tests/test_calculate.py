import os
import sys
import json
CUR_PATH = os.path.abspath(os.path.dirname(__file__))
sys.path.append(os.path.join(CUR_PATH, "../../"))
import numpy as np
from numpy.testing import assert_array_equal
import pandas as pd
import tempfile
import pytest
from taxcalc import Policy, Records, Calculator, Growth
from taxcalc import create_distribution_table, create_difference_table


# use 1991 PUF-like data to emulate current PUF, which is private
TAX_DTA_PATH = os.path.join(CUR_PATH, '../../tax_all1991_puf.gz')
TAX_DTA = pd.read_csv(TAX_DTA_PATH, compression='gzip')
# PUF-fix-up: MIdR needs to be type int64 to match PUF
TAX_DTA['midr'] = TAX_DTA['midr'].astype('int64')
# specify WEIGHTS appropriate for 1991 data
WEIGHTS_FILENAME = '../../WEIGHTS_testing.csv'
WEIGHTS_PATH = os.path.join(CUR_PATH, WEIGHTS_FILENAME)
WEIGHTS = pd.read_csv(WEIGHTS_PATH)

IRATES = {1991: 0.015, 1992: 0.020, 1993: 0.022, 1994: 0.020, 1995: 0.021,
          1996: 0.022, 1997: 0.023, 1998: 0.024, 1999: 0.024, 2000: 0.024,
          2001: 0.024, 2002: 0.024}


@pytest.yield_fixture
def policyfile():

    txt = """{"_almdep": {"value": [7150, 7250, 7400]},
             "_almsep": {"value": [40400, 41050]},
             "_rt5": {"value": [0.33 ]},
             "_rt7": {"value": [0.396]}}"""

    f = tempfile.NamedTemporaryFile(mode="a", delete=False)
    f.write(txt + "\n")
    f.close()
    # Must close and then yield for Windows platform
    yield f
    os.remove(f.name)


def run():
    parm = Policy()
    assert parm.current_year == 2013
    recs = Records(data=TAX_DTA, weights=WEIGHTS, start_year=2009)
    calc = Calculator(policy=parm, records=recs)
    assert calc.current_year == 2013
    totaldf = calc.calc_all_test()
    totaldf = totaldf.T.groupby(level=0).first().T  # drop duplicates
    exp_results_file = os.path.join(CUR_PATH, '../../exp_results.csv.gz')
    exp_results = pd.read_csv(exp_results_file, compression='gzip')
    exp_set = set(exp_results.columns)  # fix-up to bad colname in exp_results
    cur_set = set(totaldf.columns)
    exp_set.add('_avail')
    exp_set.add('c62100_everyone')
<<<<<<< HEAD
    exp_set.add('_combined')
=======
    exp_set.add('x04500')
>>>>>>> af497ac3

    assert(exp_set == cur_set)

    for label in exp_results.columns:
        lhs = exp_results[label].values.reshape(len(exp_results))
        rhs = totaldf[label].values.reshape(len(exp_results))
        res = np.allclose(lhs, rhs, atol=1e-02)
        if not res:
            print('Problem found in: ', label)


def test_sequence():
    run()


def test_make_Calculator():
    parm = Policy()
    assert parm.current_year == 2013
    recs = Records(data=TAX_DTA, weights=WEIGHTS, start_year=2009)
    calc = Calculator(policy=parm, records=recs)
    assert calc.current_year == 2013


def test_make_Calculator_deepcopy():
    import copy
    parm = Policy()
    recs = Records(data=TAX_DTA, weights=WEIGHTS, start_year=2009)
    calc1 = Calculator(policy=parm, records=recs)
    calc2 = copy.deepcopy(calc1)
    assert isinstance(calc2, Calculator)


def test_make_Calculator_files_to_ctor(policyfile):
    with open(policyfile.name) as pfile:
        policy = json.load(pfile)
    ppo = Policy(parameter_dict=policy, start_year=1991,
                 num_years=len(IRATES), inflation_rates=IRATES)
    calc = Calculator(policy=ppo, records=TAX_DTA_PATH,
                      start_year=1991, inflation_rates=IRATES)
    assert calc


def test_make_Calculator_with_policy_reform():
    # create a Policy object and apply a policy reform
    policy2 = Policy()
    reform2 = {2013: {'_II_em': np.array([4000]), '_II_em_cpi': False,
                      '_STD_Aged': [[1600, 1300, 1300, 1600, 1600, 1300]],
                      "_STD_Aged_cpi": False}}
    policy2.implement_reform(reform2)
    # create a Calculator object using this policy-reform
    puf = Records(data=TAX_DTA, weights=WEIGHTS, start_year=2009)
    calc2 = Calculator(policy=policy2, records=puf)
    # check that Policy object embedded in Calculator object is correct
    assert calc2.current_year == 2013
    assert calc2.policy.II_em == 4000
    assert_array_equal(calc2.policy._II_em, np.array([4000] * 12))
    exp_STD_Aged = [[1600, 1300, 1300, 1600, 1600, 1300]] * 12
    assert_array_equal(calc2.policy._STD_Aged, np.array(exp_STD_Aged))
    assert_array_equal(calc2.policy.STD_Aged,
                       np.array([1600, 1300, 1300, 1600, 1600, 1300]))


def test_make_Calculator_with_multiyear_reform():
    # create a Policy object and apply a policy reform
    policy3 = Policy()
    reform3 = {2015: {}}
    reform3[2015]['_STD_Aged'] = [[1600, 1300, 1600, 1300, 1600, 1300]]
    reform3[2015]['_II_em'] = [5000, 6000]  # reform values for 2015 and 2016
    reform3[2015]['_II_em_cpi'] = False
    policy3.implement_reform(reform3)
    # create a Calculator object using this policy-reform
    puf = Records(data=TAX_DTA, weights=WEIGHTS, start_year=2009)
    calc3 = Calculator(policy=policy3, records=puf)
    # check that Policy object embedded in Calculator object is correct
    assert calc3.current_year == 2013
    assert calc3.policy.II_em == 3900
    assert calc3.policy.num_years == 12
    exp_II_em = [3900, 3950, 5000] + [6000] * 9
    assert_array_equal(calc3.policy._II_em, np.array(exp_II_em))
    calc3.increment_year()
    calc3.increment_year()
    assert calc3.current_year == 2015
    assert_array_equal(calc3.policy.STD_Aged,
                       np.array([1600, 1300, 1600, 1300, 1600, 1300]))


def test_make_Calculator_with_reform_after_start_year():
    # create Policy object using custom indexing rates
    irates = {2013: 0.01, 2014: 0.01, 2015: 0.02, 2016: 0.01, 2017: 0.03}
    parm = Policy(start_year=2013, num_years=len(irates),
                  inflation_rates=irates)
    # specify reform in 2015, which is two years after Policy start_year
    reform = {2015: {}, 2016: {}}
    reform[2015]['_STD_Aged'] = [[1600, 1300, 1600, 1300, 1600, 1300]]
    reform[2015]['_II_em'] = [5000]
    reform[2016]['_II_em'] = [6000]
    reform[2016]['_II_em_cpi'] = False
    parm.implement_reform(reform)
    tax_dta = pd.read_csv(TAX_DTA_PATH, compression='gzip')
    recs = Records(data=tax_dta, weights=WEIGHTS, start_year=2009)
    calc = Calculator(policy=parm, records=recs)
    # compare actual and expected parameter values over all years
    exp_STD_Aged = np.array([[1500, 1200, 1200, 1500, 1500, 1200],
                             [1550, 1200, 1200, 1550, 1550, 1200],
                             [1600, 1300, 1600, 1300, 1600, 1300],
                             [1632, 1326, 1632, 1326, 1632, 1326],
                             [1648, 1339, 1648, 1339, 1648, 1339]])
    exp_II_em = np.array([3900, 3950, 5000, 6000, 6000])
    assert_array_equal(calc.policy._STD_Aged, exp_STD_Aged)
    assert_array_equal(calc.policy._II_em, exp_II_em)
    # compare actual and expected values for 2015
    calc.increment_year()
    calc.increment_year()
    assert calc.current_year == 2015
    exp_2015_II_em = 5000
    assert_array_equal(calc.policy.II_em, exp_2015_II_em)
    exp_2015_STD_Aged = np.array([1600, 1300, 1600, 1300, 1600, 1300])
    assert_array_equal(calc.policy.STD_Aged, exp_2015_STD_Aged)


def test_make_Calculator_user_mods_with_cpi_flags(policyfile):
    with open(policyfile.name) as pfile:
        policy = json.load(pfile)
    ppo = Policy(parameter_dict=policy, start_year=1991,
                 num_years=len(IRATES), inflation_rates=IRATES)
    calc = Calculator(policy=ppo, records=TAX_DTA_PATH, start_year=1991,
                      inflation_rates=IRATES)
    user_mods = {1991: {"_almdep": [7150, 7250, 7400],
                        "_almdep_cpi": True,
                        "_almsep": [40400, 41050],
                        "_almsep_cpi": False,
                        "_rt5": [0.33],
                        "_rt7": [0.396]}}
    calc.policy.implement_reform(user_mods)

    inf_rates = [IRATES[1991 + i] for i in range(0, 12)]
    exp_almdep = Policy.expand_array(np.array([7150, 7250, 7400]),
                                     inflate=True,
                                     inflation_rates=inf_rates, num_years=12)
    act_almdep = getattr(calc.policy, '_almdep')
    assert_array_equal(act_almdep, exp_almdep)
    exp_almsep_values = [40400] + [41050] * 11
    exp_almsep = np.array(exp_almsep_values)
    act_almsep = getattr(calc.policy, '_almsep')
    assert_array_equal(act_almsep, exp_almsep)


def test_make_Calculator_raises_on_no_policy():
    rec = Records(data=TAX_DTA, weights=WEIGHTS, start_year=2013)
    with pytest.raises(ValueError):
        calc = Calculator(records=rec)


def test_Calculator_attr_access_to_policy():
    policy = Policy()
    puf = Records(data=TAX_DTA, weights=WEIGHTS, start_year=2009)
    calc = Calculator(policy=policy, records=puf)
    assert hasattr(calc.records, 'c01000')
    assert hasattr(calc.policy, '_AMT_Child_em')
    assert hasattr(calc, 'policy')


def test_Calculator_create_distribution_table():
    policy = Policy()
    puf = Records(data=TAX_DTA, weights=WEIGHTS, start_year=2009)
    calc = Calculator(policy=policy, records=puf)
    calc.calc_all()
    dist_labels = ['Returns', 'AGI', 'Standard Deduction Filers',
                   'Standard Deduction', 'Itemizers',
                   'Itemized Deduction', 'Personal Exemption',
                   'Taxable Income', 'Regular Tax', 'AMTI', 'AMT Filers',
                   'AMT', 'Tax before Credits', 'Non-refundable Credits',
                   'Tax before Refundable Credits', 'Refundable Credits',
                   'Individual Income Tax Liabilities',
                   'Payroll Tax Liablities',
                   'Combined Payroll and Individual Income Tax Liabilities']
    dt1 = create_distribution_table(calc, groupby="weighted_deciles",
                                    result_type="weighted_sum")
    dt1.columns = dist_labels
    dt2 = create_distribution_table(calc, groupby="small_income_bins",
                                    result_type="weighted_avg")
    assert isinstance(dt1, pd.DataFrame)
    assert isinstance(dt2, pd.DataFrame)


def test_calculate_mtr():
    # Create a Policy object
    policy = Policy()

    # Create a Records object
    puf = Records(TAX_DTA, weights=WEIGHTS, start_year=2009)

    # Create a Calculator object
    calc = Calculator(policy=policy, records=puf)

    (mtr_FICA, mtr_IIT, mtr) = calc.mtr('e00200p')
    assert type(mtr) == np.ndarray
    assert np.array_equal(mtr, mtr_FICA) == False
    assert np.array_equal(mtr_FICA, mtr_IIT) == False


def test_Calculator_create_difference_table():
    # create current-law Policy object and use to create Calculator calc1
    policy1 = Policy()
    puf1 = Records(data=TAX_DTA, weights=WEIGHTS, start_year=2009)
    calc1 = Calculator(policy=policy1, records=puf1)
    calc1.calc_all()
    # create policy-reform Policy object and use to create Calculator calc2
    policy2 = Policy()
    reform = {2013: {'_II_rt7': [0.45]}}
    policy2.implement_reform(reform)
    puf2 = Records(data=TAX_DTA, weights=WEIGHTS, start_year=2009)
    calc2 = Calculator(policy=policy2, records=puf2)
    # create difference table and check that it is a Pandas DataFrame
    dtable = create_difference_table(calc1, calc2, groupby="weighted_deciles")
    assert isinstance(dtable, pd.DataFrame)


def test_diagnostic_table():
    policy = Policy()
    TAX_DTA.flpdyr += 18  # flpdyr==2009 so that Records ctor will apply blowup
    puf = Records(data=TAX_DTA, weights=WEIGHTS)
    calc = Calculator(policy=policy, records=puf)
    calc.diagnostic_table()


def test_make_Calculator_increment_years_first():
    # create Policy object with custom indexing rates and policy reform
    irates = {2013: 0.01, 2014: 0.01, 2015: 0.02, 2016: 0.01, 2017: 0.03}
    policy = Policy(start_year=2013, inflation_rates=irates,
                    num_years=len(irates))
    reform = {2015: {}, 2016: {}}
    reform[2015]['_STD_Aged'] = [[1600, 1300, 1600, 1300, 1600, 1300]]
    reform[2015]['_II_em'] = [5000]
    reform[2016]['_II_em'] = [6000]
    reform[2016]['_II_em_cpi'] = False
    policy.implement_reform(reform)
    # create Records object by reading 1991 data and saying it is 2009 data
    tax_dta = pd.read_csv(TAX_DTA_PATH, compression='gzip')
    puf = Records(tax_dta, weights=WEIGHTS, start_year=2009)
    # create Calculator object with Policy object as modified by reform
    calc = Calculator(policy=policy, records=puf)
    # compare expected policy parameter values with those embedded in calc
    exp_STD_Aged = np.array([[1500, 1200, 1200, 1500, 1500, 1200],
                             [1550, 1200, 1200, 1550, 1550, 1200],
                             [1600, 1300, 1600, 1300, 1600, 1300],
                             [1632, 1326, 1632, 1326, 1632, 1326],
                             [1648, 1339, 1648, 1339, 1648, 1339]])
    exp_II_em = np.array([3900, 3950, 5000, 6000, 6000])
    assert_array_equal(calc.policy._STD_Aged, exp_STD_Aged)
    assert_array_equal(calc.policy._II_em, exp_II_em)


class TaxCalcError(Exception):
    '''I've stripped this down to a simple extension of the basic Exception for
    now. We can add functionality later as we see fit.
    '''
    pass<|MERGE_RESOLUTION|>--- conflicted
+++ resolved
@@ -57,11 +57,8 @@
     cur_set = set(totaldf.columns)
     exp_set.add('_avail')
     exp_set.add('c62100_everyone')
-<<<<<<< HEAD
     exp_set.add('_combined')
-=======
     exp_set.add('x04500')
->>>>>>> af497ac3
 
     assert(exp_set == cur_set)
 
