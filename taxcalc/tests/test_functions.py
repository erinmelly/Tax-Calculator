--- conflicted
+++ resolved
@@ -104,17 +104,13 @@
     for fname in fnames:
         if fname == 'BenefitSurtax':
             continue  # because BenefitSurtax is not really a function
-<<<<<<< HEAD
         if fname == 'ComputeBenefit':
             continue  # because ComputeBenefit is not really a function
         if fname == 'BenefitLimitation':
             continue  # because BenefitLimitation is not really a function
         cvars_set = set(cvars[fname])
         rvars_set = set(rvars[fname])
-        crvars_set = cvars_set & rvars_set
-=======
         crvars_set = set(cvars[fname]) & set(rvars[fname])
->>>>>>> 0a977cd9
         if not crvars_set <= set(fargs[fname]):
             found_error2 = True
             for var in crvars_set - set(fargs[fname]):
