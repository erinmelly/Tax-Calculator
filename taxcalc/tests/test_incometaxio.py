"""
Tests for Tax-Calculator IncomeTaxIO class.
"""
# CODING-STYLE CHECKS:
# pep8 --ignore=E402 test_incometaxio.py
# pylint --disable=locally-disabled test_incometaxio.py

import os
import tempfile
from io import StringIO
import pytest
import pandas as pd
from taxcalc import IncomeTaxIO  # pylint: disable=import-error


RAWINPUTFILE_FUNITS = 4
RAWINPUTFILE_CONTENTS = (
    u'RECID,MARS\n'
    u'    1,   2\n'
    u'    2,   1\n'
    u'    3,   4\n'
    u'    4,   6\n'
)


EXPECTED_OUTPUT = (  # from using RAWINPUTFILE_CONTENTS as input
    '1. 2021 0 0.00 0.00 0.00 -7.65 0.00 15.30 0.00 0.00 0.00 0.00 0.00 '
    '0.00 0.00 0.00 0.00 0.00 0.00 0.00 0.00 0.00 0.00 0.00 0.00 0.00 0.00\n'
    '2. 2021 0 0.00 0.00 0.00 -7.65 0.00 15.30 0.00 0.00 0.00 0.00 0.00 '
    '0.00 0.00 0.00 0.00 0.00 0.00 0.00 0.00 0.00 0.00 0.00 0.00 0.00 0.00\n'
    '3. 2021 0 0.00 0.00 0.00 -7.65 0.00 15.30 0.00 0.00 0.00 0.00 0.00 '
    '0.00 0.00 0.00 0.00 0.00 0.00 0.00 0.00 0.00 0.00 0.00 0.00 0.00 0.00\n'
    '4. 2021 0 0.00 0.00 0.00 0.00 0.00 15.30 0.00 0.00 0.00 0.00 0.00 '
    '0.00 0.00 0.00 0.00 0.00 0.00 0.00 0.00 0.00 0.00 0.00 0.00 0.00 0.00\n'
)


@pytest.yield_fixture
def rawinputfile():
    """
    Temporary input file that contains minimum required input variables.
    """
    ifile = tempfile.NamedTemporaryFile(suffix='.csv', mode='a', delete=False)
    ifile.write(RAWINPUTFILE_CONTENTS)
    ifile.close()
    # must close and then yield for Windows platform
    yield ifile
    if os.path.isfile(ifile.name):
        try:
            os.remove(ifile.name)
        except OSError:
            pass  # sometimes we can't remove a generated temporary file


@pytest.mark.parametrize("input_data, exact", [
    ('no-dot-csv-filename', True),
    (list(), False),
    ('bad_filename.csv', False),
])
def test_incorrect_creation_1(input_data, exact):
    """
    Ensure a ValueError is raised when created with invalid data pointers
    """
    with pytest.raises(ValueError):
        IncomeTaxIO(
            input_data=input_data,
            tax_year=2013,
            reform=None,
            assump=None,
            aging_input_data=False,
            exact_calculations=exact,
            output_records=False,
            csv_dump=False
        )


# for fixture args, pylint: disable=redefined-outer-name


@pytest.mark.parametrize("year, reform, assump", [
    (2013, list(), None),
    (2013, None, list()),
    (2001, None, None),
    (2099, None, None),
])
def test_incorrect_creation_2(rawinputfile, year, reform, assump):
    """
    Ensure a ValueError is raised when created with invalid parameters
    """
    with pytest.raises(ValueError):
        IncomeTaxIO(
            input_data=rawinputfile.name,
            tax_year=year,
            reform=reform,
            assump=assump,
            aging_input_data=False,
            exact_calculations=False,
            output_records=False,
            csv_dump=False
        )


def test_creation_with_aging(rawinputfile):
    """
    Test IncomeTaxIO instantiation with no policy reform and with aging.
    """
    IncomeTaxIO.show_iovar_definitions()
    taxyear = 2021
    inctax = IncomeTaxIO(input_data=rawinputfile.name,
                         tax_year=taxyear,
                         reform=None,
                         assump=None,
                         aging_input_data=True,
                         exact_calculations=False,
                         output_records=False,
                         csv_dump=False)
    assert inctax.tax_year() == taxyear


@pytest.yield_fixture
def reformfile0():
    """
    specify JSON text for reform
    """
    txt = """
    {
        "policy": {
            "_SS_Earnings_c": {"2016": [300000],
                               "2018": [500000],
                               "2020": [700000]}
        }
    }
    """
    rfile = tempfile.NamedTemporaryFile(mode='a', delete=False)
    rfile.write(txt + '\n')
    rfile.close()
    # Must close and then yield for Windows platform
    yield rfile
    os.remove(rfile.name)


def test_2(rawinputfile, reformfile0):
    """
    Test IncomeTaxIO calculate method with no output writing and no aging.
    """
    taxyear = 2021
    inctax = IncomeTaxIO(input_data=rawinputfile.name,
                         tax_year=taxyear,
                         reform=reformfile0.name,
                         assump=None,
                         aging_input_data=False,
                         exact_calculations=False,
                         output_records=False,
                         csv_dump=False)
    output = inctax.calculate()
    assert output == EXPECTED_OUTPUT


REFORM_CONTENTS = """
// Example of a reform file suitable for the read_json_param_files() function.
// This JSON file can contain any number of trailing //-style comments, which
// will be removed before the contents are converted from JSON to a dictionary.
// Within the "policy" object, the primary keys are parameters and
// secondary keys are years.
// Both the primary and secondary key values must be enclosed in quotes (").
// Boolean variables are specified as true or false (no quotes; all lowercase).
{
  "policy": {
    "_AMT_brk1": // top of first AMT tax bracket
    {"2015": [200000],
     "2017": [300000]
    },
    "_EITC_c": // maximum EITC amount by number of qualifying kids (0,1,2,3+)
    {"2016": [[ 900, 5000,  8000,  9000]],
     "2019": [[1200, 7000, 10000, 12000]]
    },
    "_II_em": // personal exemption amount (see indexing changes below)
    {"2016": [6000],
     "2018": [7500],
     "2020": [9000]
    },
    "_II_em_cpi": // personal exemption amount indexing status
    {"2016": false, // values in future years are same as this year value
     "2018": true   // values in future years indexed with this year as base
    },
    "_SS_Earnings_c": // social security (OASDI) maximum taxable earnings
    {"2016": [300000],
     "2018": [500000],
     "2020": [700000]
    },
    "_AMT_em_cpi": // AMT exemption amount indexing status
    {"2017": false, // values in future years are same as this year value
     "2020": true   // values in future years indexed with this year as base
    }
  }
}
"""


@pytest.yield_fixture
def reformfile1():
    """
    Temporary reform file with .json extension.
    """
    rfile = tempfile.NamedTemporaryFile(suffix='.json', mode='a', delete=False)
    rfile.write(REFORM_CONTENTS)
    rfile.close()
    # must close and then yield for Windows platform
    yield rfile
    if os.path.isfile(rfile.name):
        try:
            os.remove(rfile.name)
        except OSError:
            pass  # sometimes we can't remove a generated temporary file


@pytest.yield_fixture
def reformfile2():
    """
    Temporary reform file without .json extension.
    """
    rfile = tempfile.NamedTemporaryFile(mode='a', delete=False)
    rfile.write(REFORM_CONTENTS)
    rfile.close()
    # must close and then yield for Windows platform
    yield rfile
    if os.path.isfile(rfile.name):
        try:
            os.remove(rfile.name)
        except OSError:
            pass  # sometimes we can't remove a generated temporary file


ASSUMP_CONTENTS = """
// Example of an assump file suitable for the read_json_param_files() function.
// This JSON file can contain any number of trailing //-style comments, which
// will be removed before the contents are converted from JSON to a dictionary.
// Within each "consumption", "behavior", "growdiff_baseline" and
// "growdiff_response" object, the primary keys are parameters and
// the secondary keys are years.
// Both the primary and secondary key values must be enclosed in quotes (").
// Boolean variables are specified as true or false (no quotes; all lowercase).
{
  "title": "",
  "author": "",
  "date": "",
  "consumption": { "_MPC_e18400": {"2018": [0.05]} },
  "behavior": {},
  "growdiff_baseline": {},
  "growdiff_response": {}
}
"""


@pytest.yield_fixture
def assumpfile1():
    """
    Temporary assumption file with .json extension.
    """
    afile = tempfile.NamedTemporaryFile(suffix='.json', mode='a', delete=False)
    afile.write(ASSUMP_CONTENTS)
    afile.close()
    # must close and then yield for Windows platform
    yield afile
    if os.path.isfile(afile.name):
        try:
            os.remove(afile.name)
        except OSError:
            pass  # sometimes we can't remove a generated temporary file


@pytest.yield_fixture
def assumpfile2():
    """
    Temporary assumption file without .json extension.
    """
    afile = tempfile.NamedTemporaryFile(mode='a', delete=False)
    afile.write(ASSUMP_CONTENTS)
    afile.close()
    # must close and then yield for Windows platform
    yield afile
    if os.path.isfile(afile.name):
        try:
            os.remove(afile.name)
        except OSError:
            pass  # sometimes we can't remove a generated temporary file


def test_3(rawinputfile, reformfile1, assumpfile1):
    """
    Test IncomeTaxIO calculate method with no output writing and no aging,
    using file name for IncomeTaxIO constructor input_data.
    """
    taxyear = 2021
    inctax = IncomeTaxIO(input_data=rawinputfile.name,
                         tax_year=taxyear,
                         reform=reformfile1.name,
                         assump=assumpfile1.name,
                         aging_input_data=False,
                         exact_calculations=False,
                         output_records=False,
                         csv_dump=False)
    output = inctax.calculate()
    assert output == EXPECTED_OUTPUT


def test_4(reformfile2, assumpfile2):
    """
    Test IncomeTaxIO calculate method with no output writing and no aging,
    using DataFrame for IncomeTaxIO constructor input_data.
    """
    input_stream = StringIO(RAWINPUTFILE_CONTENTS)
    input_dataframe = pd.read_csv(input_stream)
    taxyear = 2021
    inctax = IncomeTaxIO(input_data=input_dataframe,
                         tax_year=taxyear,
                         reform=reformfile2.name,
                         assump=assumpfile2.name,
                         aging_input_data=False,
                         exact_calculations=False,
                         output_records=False,
                         csv_dump=False)
    output = inctax.calculate()
    assert output == EXPECTED_OUTPUT


@pytest.mark.parametrize("weights_out", [(True), (False)])
def test_5(rawinputfile, reformfile1, weights_out):
    """
<<<<<<< HEAD
    Test IncomeTaxIO calculate method with no output writing and blowup and
    reform, using the output_records option.
=======
    Test IncomeTaxIO calculate method with no output writing and no aging and
    no reform, using the output_records option.
>>>>>>> 215d3cae
    """
    taxyear = 2020
    inctax = IncomeTaxIO(input_data=rawinputfile.name,
                         tax_year=taxyear,
                         reform=reformfile1.name,
                         assump=None,
                         aging_input_data=False,
                         exact_calculations=False,
<<<<<<< HEAD
                         blowup_input_data=True,
                         output_weights=weights_out,
=======
>>>>>>> 215d3cae
                         output_records=True,
                         csv_dump=False)
    inctax.output_records(writing_output_file=False)
    assert inctax.tax_year() == taxyear


def test_6(rawinputfile):
    """
    Test IncomeTaxIO calculate method with no output writing and no aging and
    no reform, using the csv_dump option.
    """
    taxyear = 2021
    inctax = IncomeTaxIO(input_data=rawinputfile.name,
                         tax_year=taxyear,
                         reform=None,
                         assump=None,
                         aging_input_data=False,
                         exact_calculations=False,
                         output_records=False,
                         csv_dump=True)
    inctax.csv_dump(writing_output_file=False)
    assert inctax.tax_year() == taxyear


LUMPSUM_REFORM_CONTENTS = """
{
  "policy": {
    "_LST": {"2013": [200]}
  }
}
"""


@pytest.yield_fixture
def lumpsumreformfile():
    """
    Temporary reform file without .json extension.
    """
    rfile = tempfile.NamedTemporaryFile(mode='a', delete=False)
    rfile.write(LUMPSUM_REFORM_CONTENTS)
    rfile.close()
    # must close and then yield for Windows platform
    yield rfile
    if os.path.isfile(rfile.name):
        try:
            os.remove(rfile.name)
        except OSError:
            pass  # sometimes we can't remove a generated temporary file


def test_7(reformfile1, lumpsumreformfile):
    """
    Test IncomeTaxIO calculate method with no output writing using ceeu option.
    """
    taxyear = 2020
    recdict = {'RECID': 1, 'MARS': 1, 'e00300': 100000, 's006': 1e8}
    recdf = pd.DataFrame(data=recdict, index=[0])

    inctax = IncomeTaxIO(input_data=recdf,
                         tax_year=taxyear,
                         reform=reformfile1.name,
                         assump=None,
                         aging_input_data=False,
                         exact_calculations=False,
                         output_records=False,
                         csv_dump=False)
    output = inctax.calculate(writing_output_file=False, output_ceeu=True)
    assert inctax.tax_year() == taxyear
    assert len(output) > 0

    inctax = IncomeTaxIO(input_data=recdf,
                         tax_year=taxyear,
                         reform=lumpsumreformfile.name,
                         assump=None,
                         aging_input_data=False,
                         exact_calculations=False,
                         output_records=False,
                         csv_dump=False)
    output = inctax.calculate(writing_output_file=False, output_ceeu=True)
    assert inctax.tax_year() == taxyear
    assert len(output) > 0


BAD_ASSUMP_CONTENTS = """
{
  "consumption": {
  },
  "behavior": {
      "_BE_sub": {"2020": [0.05]}
  },
  "growdiff_baseline": {
  },
  "growdiff_response": {
      "_ABOOK": {"2015": [-0.01]}
  }
}
"""


@pytest.yield_fixture
def assumpfile3():
    """
    Temporary assumption file with .json extension.
    """
    afile = tempfile.NamedTemporaryFile(suffix='.json', mode='a', delete=False)
    afile.write(BAD_ASSUMP_CONTENTS)
    afile.close()
    # must close and then yield for Windows platform
    yield afile
    if os.path.isfile(afile.name):
        try:
            os.remove(afile.name)
        except OSError:
            pass  # sometimes we can't remove a generated temporary file


def test_9(reformfile2, assumpfile3):
    """
    Test IncomeTaxIO calculate method with no output writing and no blowup,
    using DataFrame for IncomeTaxIO constructor input_data.
    """
    input_stream = StringIO(RAWINPUTFILE_CONTENTS)
    input_dataframe = pd.read_csv(input_stream)
    taxyear = 2022
    with pytest.raises(ValueError):
        IncomeTaxIO(input_data=input_dataframe,
                    tax_year=taxyear,
                    reform=reformfile2.name,
                    assump=assumpfile3.name,
                    exact_calculations=False,
                    blowup_input_data=False,
                    output_weights=False,
                    output_records=False,
                    csv_dump=False)<|MERGE_RESOLUTION|>--- conflicted
+++ resolved
@@ -324,16 +324,10 @@
     assert output == EXPECTED_OUTPUT
 
 
-@pytest.mark.parametrize("weights_out", [(True), (False)])
-def test_5(rawinputfile, reformfile1, weights_out):
-    """
-<<<<<<< HEAD
-    Test IncomeTaxIO calculate method with no output writing and blowup and
-    reform, using the output_records option.
-=======
+def test_5(rawinputfile, reformfile1):
+    """
     Test IncomeTaxIO calculate method with no output writing and no aging and
     no reform, using the output_records option.
->>>>>>> 215d3cae
     """
     taxyear = 2020
     inctax = IncomeTaxIO(input_data=rawinputfile.name,
@@ -342,11 +336,6 @@
                          assump=None,
                          aging_input_data=False,
                          exact_calculations=False,
-<<<<<<< HEAD
-                         blowup_input_data=True,
-                         output_weights=weights_out,
-=======
->>>>>>> 215d3cae
                          output_records=True,
                          csv_dump=False)
     inctax.output_records(writing_output_file=False)
@@ -465,8 +454,7 @@
 
 def test_9(reformfile2, assumpfile3):
     """
-    Test IncomeTaxIO calculate method with no output writing and no blowup,
-    using DataFrame for IncomeTaxIO constructor input_data.
+    Test IncomeTaxIO constructor with illegal assumptions.
     """
     input_stream = StringIO(RAWINPUTFILE_CONTENTS)
     input_dataframe = pd.read_csv(input_stream)
@@ -476,8 +464,7 @@
                     tax_year=taxyear,
                     reform=reformfile2.name,
                     assump=assumpfile3.name,
+                    aging_input_data=False,
                     exact_calculations=False,
-                    blowup_input_data=False,
-                    output_weights=False,
                     output_records=False,
                     csv_dump=False)