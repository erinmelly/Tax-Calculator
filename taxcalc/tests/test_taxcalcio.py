--- conflicted
+++ resolved
@@ -4,6 +4,8 @@
 # CODING-STYLE CHECKS:
 # pycodestyle test_taxcalcio.py
 # pylint --disable=locally-disabled test_taxcalcio.py
+#
+# pylint: disable=too-many-lines
 
 import os
 import tempfile
@@ -994,16 +996,9 @@
         TaxCalcIO.growmodel_analysis(input_data='cps.csv',
                                      tax_year=2015,
                                      baseline=None,
-<<<<<<< HEAD
                                      reform=reformfile9.name,
                                      assump=assumpfile9.name,
                                      aging_input_data=True,
                                      exact_calculations=False)
-=======
-                                     reform=reformfile1.name,
-                                     assump=assumpfile1.name,
-                                     aging_input_data=False,
-                                     exact_calculations=False)
-    except Exception:  # pylint: disable=broad-except
-        assert 'TaxCalcIO.growmodel_analysis_ok' == 'no'
->>>>>>> 29e760ce
+    # except Exception:  # pylint: disable=broad-except
+    #    assert 'TaxCalcIO.growmodel_analysis_ok' == 'no'