import copy
import numpy as np
import pandas as pd
from pandas import DataFrame
from collections import defaultdict, OrderedDict
from bokeh.models import Plot, Range1d, ImageURL, DataRange1d
from bokeh.embed import components
from bokeh.layouts import layout
from bokeh.plotting import figure, hplot, vplot, output_file, show
from bokeh.models import (ColumnDataSource, LogAxis, LinearAxis, Rect,
                          FactorRange, CategoricalAxis, Line, Text, Square,
                          HoverTool)

from styles import (PLOT_FORMATS,
                    AXIS_FORMATS,
                    FONT_PROPS_SM,
                    DARK_GRAY,
                    GREEN,
                    PURPLE,
                    RED,
                    BLUE)

STATS_COLUMNS = ['_expanded_income', 'c00100', '_standard',
                 'c04470', 'c04600', 'c04800', 'c05200', 'c62100', 'c09600',
                 'c05800', 'c09200', '_refund', 'c07100', '_iitax',
                 '_payrolltax', '_combined', 's006']

# each entry in this array corresponds to the same entry in the array
# TABLE_LABELS below. this allows us to use TABLE_LABELS to map a
# label to the correct column in our distribution table

TABLE_COLUMNS = ['s006', 'c00100', 'num_returns_StandardDed', '_standard',
                 'num_returns_ItemDed', 'c04470', 'c04600', 'c04800', 'c05200',
                 'c62100', 'num_returns_AMT', 'c09600', 'c05800', 'c07100',
                 'c09200', '_refund', '_iitax', '_payrolltax', '_combined']

TABLE_LABELS = ['Returns', 'AGI', 'Standard Deduction Filers',
                'Standard Deduction', 'Itemizers',
                'Itemized Deduction', 'Personal Exemption',
                'Taxable Income', 'Regular Tax', 'AMTI', 'AMT Filers', 'AMT',
                'Tax before Credits', 'Non-refundable Credits',
                'Tax before Refundable Credits', 'Refundable Credits',
                'Individual Income Tax Liabilities', 'Payroll Tax Liablities',
                'Combined Payroll and Individual Income Tax Liabilities']

# used in our difference table to label the columns
DIFF_TABLE_LABELS = ['Tax Units with Tax Cut', 'Tax Units with Tax Increase',
                     'Count', 'Average Tax Change', 'Total Tax Difference',
                     'Percent with Tax Increase', 'Percent with Tax Decrease',
                     'Share of Overall Change']

LARGE_INCOME_BINS = [-1e14, 0, 9999, 19999, 29999, 39999, 49999, 74999, 99999,
                     200000, 1e14]

SMALL_INCOME_BINS = [-1e14, 0, 4999, 9999, 14999, 19999, 24999, 29999, 39999,
                     49999, 74999, 99999, 199999, 499999, 999999, 1499999,
                     1999999, 4999999, 9999999, 1e14]

WEBAPP_INCOME_BINS = [-1e14, 0, 9999, 19999, 29999, 39999, 49999, 74999, 99999,
                      199999, 499999, 1000000, 1e14]

EPSILON = 0.000000001


def count_gt_zero(agg):
    return sum([1 for a in agg if a > 0])


def count_lt_zero(agg):
    return sum([1 for a in agg if a < 0])


def weighted_count_lt_zero(agg, col_name, tolerance=-0.001):
    return agg[agg[col_name] < tolerance]['s006'].sum()


def weighted_count_gt_zero(agg, col_name, tolerance=0.001):
    return agg[agg[col_name] > tolerance]['s006'].sum()


def weighted_count(agg):
    return agg['s006'].sum()


def weighted_mean(agg, col_name):
    return (float((agg[col_name] * agg['s006']).sum()) /
            float(agg['s006'].sum() + EPSILON))


def wage_weighted(agg, col_name):
    return (float((agg[col_name] * agg['s006'] * agg['e00200']).sum()) /
            float((agg['s006']*agg['e00200']).sum() + EPSILON))


def weighted_sum(agg, col_name):
    return (agg[col_name] * agg['s006']).sum()


def weighted_perc_inc(agg, col_name):
    return (float(weighted_count_gt_zero(agg, col_name)) /
            float(weighted_count(agg) + EPSILON))


def weighted_perc_dec(agg, col_name):
    return (float(weighted_count_lt_zero(agg, col_name)) /
            float(weighted_count(agg) + EPSILON))


def weighted_share_of_total(agg, col_name, total):
    return float(weighted_sum(agg, col_name)) / (float(total) + EPSILON)


def add_weighted_decile_bins(df, income_measure='_expanded_income',
                             num_bins=10, labels=None, complex_weight=False):
    """
    Add a column of income bins based on each 10% of the income_measure,
    weighted by s006.

    The default income_measure is `expanded_income`, but `c00100` also works.

    This function will server as a 'grouper' later on.
    """
    # First, weight income measure by s006 if desired
    if complex_weight:
        df['s006_weighted'] = np.multiply(df[income_measure].values,
                                          df['s006'].values)
    # Next, sort by income_measure
    df.sort(income_measure, inplace=True)
    # Do a cumulative sum
    if complex_weight:
        df['cumsum_weights'] = np.cumsum(df['s006_weighted'].values)
    else:
        df['cumsum_weights'] = np.cumsum(df['s006'].values)
    # Max value of cum sum of weights
    max_ = df['cumsum_weights'].values[-1]
    # Create 10 bins and labels based on this cumulative weight
    bin_edges = [0] + list(np.arange(1, (num_bins+1)) *
                           (max_ / float(num_bins)))
    if not labels:
        labels = range(1, (num_bins+1))
    #  Groupby weighted deciles
    df['bins'] = pd.cut(df['cumsum_weights'], bins=bin_edges, labels=labels)
    return df


def add_income_bins(df, compare_with='soi', bins=None, right=True,
                    income_measure='_expanded_income'):
    """
    Add a column of income bins of income_measure using pandas 'cut'.
    This will serve as a 'grouper' later on.

    Parameters
    ----------
    df: DataFrame object
        the object to which we are adding bins

    compare_with: String, optional
        options for input: 'tpc', 'soi', 'webapp'
        determines which types of bins will be added
        default: 'soi'

    bins: iterable of scalars, optional income breakpoints.
            Follows pandas convention. The breakpoint is inclusive if
            right=True. This argument overrides any choice of compare_with.

    right : bool, optional
        Indicates whether the bins include the rightmost edge or not.
        If right == True (the default), then the bins [1,2,3,4]
        indicate (1,2], (2,3], (3,4].

    Returns
    -------
    df: DataFrame object
        the original input that bins have been added to
    """
    if not bins:
        if compare_with == 'tpc':
            bins = LARGE_INCOME_BINS

        elif compare_with == 'soi':
            bins = SMALL_INCOME_BINS

        elif compare_with == 'webapp':
            bins = WEBAPP_INCOME_BINS

        else:
            msg = 'Unknown compare_with arg {0}'.format(compare_with)
            raise ValueError(msg)
    # Groupby income_measure bins
    df['bins'] = pd.cut(df[income_measure], bins, right=right)
    return df


def means_and_comparisons(df, col_name, gp, weighted_total):
    """
    Using grouped values, perform aggregate operations
    to populate
    df: DataFrame for full results of calculation
    col_name: the column name to calculate against
    gp: grouped DataFrame
    """
    # Who has a tax cut, and who has a tax increase
    diffs = gp.apply(weighted_count_lt_zero, col_name)
    diffs = DataFrame(data=diffs, columns=['tax_cut'])
    diffs['tax_inc'] = gp.apply(weighted_count_gt_zero, col_name)
    diffs['count'] = gp.apply(weighted_count)
    diffs['mean'] = gp.apply(weighted_mean, col_name)
    diffs['tot_change'] = gp.apply(weighted_sum, col_name)
    diffs['perc_inc'] = gp.apply(weighted_perc_inc, col_name)
    diffs['perc_cut'] = gp.apply(weighted_perc_dec, col_name)
    diffs['share_of_change'] = gp.apply(weighted_share_of_total,
                                        col_name, weighted_total)
    return diffs


def weighted(df, X):
    agg = df
    for colname in X:
        if not colname.startswith('s006'):
            agg[colname] = df[colname] * df['s006']
    return agg


def get_sums(df, na=False):
    """
    Gets the unweighted sum of each column, saving the col name
    and the corresponding sum

    Returns
    -------
    pandas.Series
    """
    sums = defaultdict(lambda: 0)
    for col in df.columns.tolist():
        if col != 'bins':
            if na:
                sums[col] = 'n/a'
            else:
                sums[col] = (df[col]).sum()
    return pd.Series(sums, name='sums')


def results(obj):
    """
    Get results from object and organize them into a table.

    Parameters
    ----------
    obj : any object with array-like attributes named as in STATS_COLUMNS list
          Examples include a Tax-Calculator Records object and a
          Pandas DataFrame object

    Returns
    -------
    Pandas DataFrame object
    """
    arrays = [getattr(obj, name) for name in STATS_COLUMNS]
    return DataFrame(data=np.column_stack(arrays), columns=STATS_COLUMNS)


def exp_results(c):
    RES_COLUMNS = STATS_COLUMNS + ['e00200'] + ['MARS']
    outputs = []
    for col in RES_COLUMNS:
        if hasattr(c.policy, col):
            outputs.append(getattr(c.policy, col))
        else:
            outputs.append(getattr(c.records, col))
    return DataFrame(data=np.column_stack(outputs), columns=RES_COLUMNS)


def weighted_avg_allcols(df, cols, income_measure='_expanded_income'):
    diff = DataFrame(df.groupby('bins', as_index=False).apply(weighted_mean,
                                                              income_measure),
                     columns=[income_measure])
    for col in cols:
        if (col == 's006' or col == 'num_returns_StandardDed' or
                col == 'num_returns_ItemDed' or col == 'num_returns_AMT'):
            diff[col] = df.groupby('bins', as_index=False)[col].sum()[col]
        elif col != income_measure:
            diff[col] = df.groupby('bins', as_index=False).apply(weighted_mean,
                                                                 col)
    return diff


def add_columns(res):
    # weight of returns with positive AGI and
    # itemized deduction greater than standard deduction
    res['c04470'] = \
        res['c04470'].where(((res['c00100'] > 0.) &
                             (res['c04470'] > res['_standard'])), 0.)
    # weight of returns with positive AGI and itemized deduction
    res['num_returns_ItemDed'] = \
        res['s006'].where(((res['c00100'] > 0.) &
                           (res['c04470'] > 0.)), 0.)
    # weight of returns with positive AGI and standard deduction
    res['num_returns_StandardDed'] = \
        res['s006'].where(((res['c00100'] > 0.) &
                           (res['_standard'] > 0.)), 0.)
    # weight of returns with positive Alternative Minimum Tax (AMT)
    res['num_returns_AMT'] = res['s006'].where(res['c09600'] > 0., 0.)
    return res


def create_distribution_table(obj, groupby, result_type,
                              income_measure='_expanded_income',
                              baseline_obj=None, diffs=False):
    """
    Get results from object, sort them based on groupby, manipulate them
    based on result_type, and return them as a table.

    Parameters
    ----------
    obj : any object with array-like attributes named as in STATS_COLUMNS list
        Examples include a Tax-Calculator Records object and a
        Pandas DataFrame object, but if baseline_obj is specified, both obj
        and baseline_obj must have a current_year attribute

    groupby : String object
        options for input: 'weighted_deciles', 'small_income_bins',
        'large_income_bins', 'webapp_income_bins';
        determines how the columns in the resulting DataFrame are sorted

    result_type : String object
        options for input: 'weighted_sum' or 'weighted_avg';
        determines how the data should be manipulated

    baseline_obj : any object with array-like attributes named as in
        the STATS_COLUMNS list and having a current_year attribute
        Examples include a Tax-Calculator Records object

    diffs : boolean
        indicates showing the results from reform or the difference between
        the baseline and reform. Turn this switch to True if you want to see
        the difference

    Notes
    -----
    Taxpayer Characteristics:
        c04470 : Total itemized deduction

        c00100 : AGI (Defecit)

        c09600 : Alternative minimum tax

        s006 : filing unit sample weight

    Returns
    -------
    DataFrame object
    """
    res = results(obj)
    res = add_columns(res)
    if baseline_obj is not None:
        res_base = results(baseline_obj)
        if obj.current_year != baseline_obj.current_year:
            msg = 'current_year differs in baseline obj and reform obj'
            raise ValueError(msg)
        baseline_income_measure = income_measure + '_baseline'
        res[baseline_income_measure] = res_base[income_measure]
        income_measure = baseline_income_measure
        if diffs:
            res_base = add_columns(res_base)
            res = res.subtract(res_base)
            res['s006'] = res_base['s006']
    # sorts the data
    if groupby == 'weighted_deciles':
        df = add_weighted_decile_bins(res, income_measure=income_measure)
    elif groupby == 'small_income_bins':
        df = add_income_bins(res, compare_with='soi',
                             income_measure=income_measure)
    elif groupby == 'large_income_bins':
        df = add_income_bins(res, compare_with='tpc',
                             income_measure=income_measure)
    elif groupby == 'webapp_income_bins':
        df = add_income_bins(res, compare_with='webapp',
                             income_measure=income_measure)
    else:
        msg = ("groupby must be either 'weighted_deciles' or "
               "'small_income_bins' or 'large_income_bins' or "
               "'webapp_income_bins'")
        raise ValueError(msg)
    # manipulates the data
    pd.options.display.float_format = '{:8,.0f}'.format
    if result_type == 'weighted_sum':
        df = weighted(df, STATS_COLUMNS)
        gp_mean = df.groupby('bins', as_index=False)[TABLE_COLUMNS].sum()
        gp_mean.drop('bins', axis=1, inplace=True)
        sum_row = get_sums(df)[TABLE_COLUMNS]
    elif result_type == 'weighted_avg':
        gp_mean = weighted_avg_allcols(df, TABLE_COLUMNS,
                                       income_measure=income_measure)
        sum_row = get_sums(df, na=True)[TABLE_COLUMNS]
    else:
        msg = "result_type must be either 'weighted_sum' or 'weighted_avg'"
        raise ValueError(msg)
    return gp_mean.append(sum_row)


def create_difference_table(recs1, recs2, groupby,
                            income_measure='_expanded_income',
                            income_to_present='_iitax'):
    """
    Get results from two different Records objects for the same year,
    compare the two results, and return the differences as a table, which
    is sorted according to the variable specified by the groupby argument.

    Parameters
    ----------
    recs1 : a Tax-Calculator Records object that refers to the baseline

    recs2 : a Tax-Calculator Records object that refers to the reform

    groupby : String object
        options for input: 'weighted_deciles', 'small_income_bins',
        'large_income_bins', 'webapp_income_bins'
        determines how the columns in the resulting DataFrame are sorted

    income_measure : String object
        options for input: '_expanded_income', '_iitax'
        classifier of income bins/deciles

    income_to_present : String object
        options for input: '_iitax', '_payrolltax', '_combined'

    Returns
    -------
    DataFrame object
    """
    if recs1.current_year != recs2.current_year:
        msg = 'recs1.current_year not equal to recs2.current_year'
        raise ValueError(msg)
    res1 = results(recs1)
    res2 = results(recs2)
    baseline_income_measure = income_measure + '_baseline'
    res2[baseline_income_measure] = res1[income_measure]
    income_measure = baseline_income_measure
    if groupby == 'weighted_deciles':
        df = add_weighted_decile_bins(res2, income_measure=income_measure)
    elif groupby == 'small_income_bins':
        df = add_income_bins(res2, compare_with='soi',
                             income_measure=income_measure)
    elif groupby == 'large_income_bins':
        df = add_income_bins(res2, compare_with='tpc',
                             income_measure=income_measure)
    elif groupby == 'webapp_income_bins':
        df = add_income_bins(res2, compare_with='webapp',
                             income_measure=income_measure)
    else:
        msg = ("groupby must be either "
               "'weighted_deciles' or 'small_income_bins' "
               "or 'large_income_bins' or 'webapp_income_bins'")
        raise ValueError(msg)
    # compute difference in results
    # Positive values are the magnitude of the tax increase
    # Negative values are the magnitude of the tax decrease
    res2['tax_diff'] = res2[income_to_present] - res1[income_to_present]
    diffs = means_and_comparisons(res2, 'tax_diff',
                                  df.groupby('bins', as_index=False),
                                  (res2['tax_diff'] * res2['s006']).sum())
    sum_row = get_sums(diffs)[diffs.columns.tolist()]
    diffs = diffs.append(sum_row)
    pd.options.display.float_format = '{:8,.0f}'.format
    srs_inc = ['{0:.2f}%'.format(val * 100) for val in diffs['perc_inc']]
    diffs['perc_inc'] = pd.Series(srs_inc, index=diffs.index)

    srs_cut = ['{0:.2f}%'.format(val * 100) for val in diffs['perc_cut']]
    diffs['perc_cut'] = pd.Series(srs_cut, index=diffs.index)
    srs_change = ['{0:.2f}%'.format(val * 100)
                  for val in diffs['share_of_change']]
    diffs['share_of_change'] = pd.Series(srs_change, index=diffs.index)
    # columns containing weighted values relative to the binning mechanism
    non_sum_cols = [x for x in diffs.columns.tolist()
                    if 'mean' in x or 'perc' in x]
    for col in non_sum_cols:
        diffs.loc['sums', col] = 'n/a'
    return diffs


def diagnostic_table_odict(recs):
    """
    Extract diagnostic table dictionary from specified Records object.

    Parameters
    ----------
    recs : Records class object

    Returns
    -------
    ordered dictionary of variable names and aggregate weighted values
    """
    # aggregate weighted values expressed in millions or billions
    in_millions = 1.0e-6
    in_billions = 1.0e-9
    odict = OrderedDict()
    # total number of filing units
    odict['Returns (#m)'] = recs.s006.sum() * in_millions
    # adjusted gross income
    odict['AGI ($b)'] = (recs.c00100 * recs.s006).sum() * in_billions
    # number of itemizers
    num = (recs.s006[(recs.c04470 > 0.) * (recs.c00100 > 0.)].sum())
    odict['Itemizers (#m)'] = num * in_millions
    # itemized deduction
    ID1 = recs.c04470 * recs.s006
    val = ID1[recs.c04470 > 0.].sum()
    odict['Itemized Deduction ($b)'] = val * in_billions
    # number of standard deductions
    num = recs.s006[(recs._standard > 0.) * (recs.c00100 > 0.)].sum()
    odict['Standard Deduction Filers (#m)'] = num * in_millions
    # standard deduction
    STD1 = recs._standard * recs.s006
    val = STD1[(recs._standard > 0.) * (recs.c00100 > 0.)].sum()
    odict['Standard Deduction ($b)'] = val * in_billions
    # personal exemption
    val = (recs.c04600 * recs.s006)[recs.c00100 > 0.].sum()
    odict['Personal Exemption ($b)'] = val * in_billions
    # taxable income
    val = (recs.c04800 * recs.s006).sum()
    odict['Taxable Income ($b)'] = val * in_billions
    # regular tax liability
    val = (recs.c05200 * recs.s006).sum()
    odict['Regular Tax ($b)'] = val * in_billions
    # AMT taxable income
    odict['AMT Income ($b)'] = (recs.c62100 * recs.s006).sum() * in_billions
    # total AMT liability
    odict['AMT Liability ($b)'] = (recs.c09600 * recs.s006).sum() * in_billions
    # number of people paying AMT
    odict['AMT Filers (#m)'] = recs.s006[recs.c09600 > 0.].sum() * in_millions
    # tax before credits
    val = (recs.c05800 * recs.s006).sum()
    odict['Tax before Credits ($b)'] = val * in_billions
    # refundable credits
    val = (recs._refund * recs.s006).sum()
    odict['Refundable Credits ($b)'] = val * in_billions
    # nonrefuncable credits
    val = (recs.c07100 * recs.s006).sum()
    odict['Nonrefundable Credits ($b)'] = val * in_billions
    # reform surtaxes (part of federal individual income tax liability)
    val = (recs._surtax * recs.s006).sum()
    odict['Reform Surtaxes ($b)'] = val * in_billions
    # federal individual income tax liability
    val = (recs._iitax * recs.s006).sum()
    odict['Ind Income Tax ($b)'] = val * in_billions
    # OASDI+HI payroll tax liability (including employer share)
    val = (recs._payrolltax * recs.s006).sum()
    odict['Payroll Taxes ($b)'] = val * in_billions
    # combined income and payroll tax liability
    val = (recs._combined * recs.s006).sum()
    odict['Combined Liability ($b)'] = val * in_billions
    return odict


def create_diagnostic_table(calc):
    """
    Extract diagnostic table from specified Calculator object.
    This function leaves the specified calc object unchanged.

    Parameters
    ----------
    calc : Calculator class object

    Returns
    -------
    Pandas DataFrame object containing the table for calc.current_year
    """
    odict = diagnostic_table_odict(calc.records)
    df = pd.DataFrame(data=odict,
                      index=[calc.current_year],
                      columns=odict.keys())
    df = df.transpose()
    pd.options.display.float_format = '{:8,.1f}'.format
    return df


def multiyear_diagnostic_table(calc, num_years=0):
    """
    Generate multi-year diagnostic table from specified Calculator object.
    This function leaves the specified calc object unchanged.

    Parameters
    ----------
    calc : Calculator class object

    num_years : integer (must be between 1 and number of available calc years)

    Returns
    -------
    Pandas DataFrame object containing the multi-year diagnostic table
    """
    if num_years <= 1:
        msg = 'num_year={} is less than one'.format(num_years)
        raise ValueError(msg)
    max_num_years = calc.policy.end_year - calc.policy.current_year + 1
    if num_years > max_num_years:
        msg = ('num_year={} is greater '
               'than max_num_years={}').format(num_years, max_num_years)
        raise ValueError(msg)
    cal = copy.deepcopy(calc)
    dtlist = list()
    for iyr in range(1, num_years + 1):
        if cal.behavior.has_response():
            cal_clp = cal.current_law_version()
            cal_br = cal.behavior.response(cal_clp, cal)
            dtlist.append(create_diagnostic_table(cal_br))
        else:
            cal.calc_all()
            dtlist.append(create_diagnostic_table(cal))
        if iyr < num_years:
            cal.increment_year()
    return pd.concat(dtlist, axis=1)


def ascii_output(csv_filename, ascii_filename):
    """
    Converts csv output from Calculator into ascii output with uniform
    columns and transposes data so columns are rows and rows are columns.
    In an ipython notebook, you can import this function from the utils module.
    """
    # list of integers corresponding to the number(s) of the row(s) in the
    # csv file, only rows in list will be recorded in final output
    # if left as [], results in entire file being converted to ascii
    # put in order from smallest to largest, for example:
    # recids = [33180, 64023, 68020, 74700, 84723, 98001, 107039, 108820]
    recids = [1, 4, 5]
    # Number of characters in each column, must be whole nonnegative integer
    col_size = 15
    df = pd.read_csv(csv_filename, dtype=object)
    # keeps only listed recid's
    if recids != []:
        def f(x):
            return x - 1
        recids = map(f, recids)  # maps recids to correct index in df
        df = df.ix[recids]
    # does transposition
    out = df.T.reset_index()
    # formats data into uniform columns
    fstring = '{:' + str(col_size) + '}'
    out = out.applymap(fstring.format)
    out.to_csv(ascii_filename, header=False, index=False,
               delim_whitespace=True, sep='\t')


<<<<<<< HEAD
def get_mtr_data(calcX, calcY, weights, MARS='ALL',
                 income_measure='e00200', mtr_measure='IIT',
                 complex_weight=False):
    """
    This function prepares the MTR data for two calculators.

    Parameters
    ----------
    calcX : a Tax-Calculator Records object that refers to the baseline

    calcY : a Tax-Calculator Records object that refers to the reform

    weights : String object
        options for input: 'weighted_count_lt_zero', 'weighted_count_gt_zero',
            'weighted_count', 'weighted_mean', 'wage_weighted', 'weighted_sum',
            'weighted_perc_inc', 'weighted_perc_dec', 'weighted_share_of_total'
        Choose different weight measure

    MARS : Integer
        options for input: 1, 2, 3, 4
        Choose different filling status

    income_measure : String object
        options for input: '_expanded_income', '_iitax'
        classifier of income bins/deciles

    mtr_measure : String object
        options for input: '_iitax', '_payrolltax', '_combined'

    complex_weight : Boolean
        The cumulated sum will be carried out based on weighted income measure
        if this option is true
    Returns
    -------
    DataFrame object
    """
    # Get output columns
    df_x = exp_results(calcX)
    df_y = exp_results(calcY)

    # Calculate MTR
    a, mtr_iit_x, mtr_combined_x = calcX.mtr()
    a, mtr_iit_y, mtr_combined_y = calcY.mtr()
    df_x['mtr_iit'] = mtr_iit_x
    df_y['mtr_iit'] = mtr_iit_y
    df_x['mtr_combined'] = mtr_combined_x
    df_y['mtr_combined'] = mtr_combined_y

    df_y[income_measure] = df_x[income_measure]

    # Complex weighted bins or not
    if complex_weight:
        df_x = add_weighted_decile_bins(df_x, income_measure, 100,
                                        complex_weight=True)
        df_y = add_weighted_decile_bins(df_y, income_measure, 100,
                                        complex_weight=True)
    else:
        df_x = add_weighted_decile_bins(df_x, income_measure, 100)
        df_y = add_weighted_decile_bins(df_y, income_measure, 100)

    # Select either all filers or one filling status
    if MARS == 'ALL':
        df_filtered_x = df_x.copy()
        df_filtered_y = df_y.copy()
    else:
        df_filtered_x = df_x[(df_x['MARS'] == MARS)].copy()
        df_filtered_y = df_y[(df_y['MARS'] == MARS)].copy()

    gp_x = df_filtered_x.groupby('bins', as_index=False)
    gp_y = df_filtered_y.groupby('bins', as_index=False)

    if mtr_measure == 'combined':
        wgtpct_x = gp_x.apply(weights, 'mtr_combined')
        wgtpct_y = gp_y.apply(weights, 'mtr_combined')
    elif mtr_measure == 'IIT':
        wgtpct_x = gp_x.apply(weights, 'mtr_iit')
        wgtpct_y = gp_y.apply(weights, 'mtr_iit')

    wpct_x = DataFrame(data=wgtpct_x, columns=['w_mtr'])
    wpct_y = DataFrame(data=wgtpct_y, columns=['w_mtr'])

    # Add bin labels
    wpct_x['bins'] = np.arange(1, 101)
    wpct_y['bins'] = np.arange(1, 101)

    rsltx = pd.merge(df_filtered_x[['bins']], wpct_x, how='left')
    rslty = pd.merge(df_filtered_y[['bins']], wpct_y, how='left')

    df_filtered_x['w_mtr'] = rsltx['w_mtr'].values
    df_filtered_y['w_mtr'] = rslty['w_mtr'].values

    df_filtered_x.drop_duplicates(subset='bins', inplace=True)
    df_filtered_y.drop_duplicates(subset='bins', inplace=True)

    df_filtered_x = df_filtered_x['w_mtr']
    df_filtered_y = df_filtered_y['w_mtr']

    merged = pd.concat([df_filtered_x, df_filtered_y], axis=1,
                       ignore_index=True)
    merged.columns = ['base', 'reform']

    return merged


def mtr_plot(source, xlab='Percentile', ylab='Avg. MTR', title='MTR plot',
             plot_width=425, plot_height=250, loc='top_left'):
    """
    This function prepares the MTR data for two calculators.

    Parameters
    ----------
    source : DataFrame which can be obtained using get_mtr_data() function

    xlab : String object
        Name for X axis

    ylab : String object
        Name for Y axis

    title : String object
        Caption for the plot

    plot_width : Numeric (Usually integer)
        Width of the plot

    plot_height : Numeric (Usually integer)
        Height of the plot

    loc : String object
        Toptions for input: "top_right", "top_left", "bottom_left",
            "bottom_right"
        Choose the location of the legend label
    Returns
    -------
    Figure Object (Use show() option to visualize)
    """
    PP = figure(plot_width=plot_width, plot_height=plot_height, title=title)

    PP.line((source.reset_index()).index,
            (source.reset_index()).base, line_color=BLUE, line_width=0.8,
            line_alpha=.8, legend="Base")

    PP.line((source.reset_index()).index,
            (source.reset_index()).reform, line_color=RED, line_width=0.8,
            line_alpha=1, legend="Reform")

    PP.legend.label_text_font = "times"
    PP.legend.label_text_font_style = "italic"
    PP.legend.location = loc

    PP.legend.label_width = 2
    PP.legend.label_height = 2
    PP.legend.label_standoff = 2
    PP.legend.glyph_width = 14
    PP.legend.glyph_height = 14
    PP.legend.legend_spacing = 5
    PP.legend.legend_padding = 5
    PP.yaxis.axis_label = ylab
    PP.xaxis.axis_label = xlab
    return PP
=======
def string_to_number(string):
    if not string:
        return 0
    try:
        return int(string)
    except ValueError:
        return float(string)
>>>>>>> 06c48dff
<|MERGE_RESOLUTION|>--- conflicted
+++ resolved
@@ -640,7 +640,6 @@
                delim_whitespace=True, sep='\t')
 
 
-<<<<<<< HEAD
 def get_mtr_data(calcX, calcY, weights, MARS='ALL',
                  income_measure='e00200', mtr_measure='IIT',
                  complex_weight=False):
@@ -801,12 +800,12 @@
     PP.yaxis.axis_label = ylab
     PP.xaxis.axis_label = xlab
     return PP
-=======
+
+
 def string_to_number(string):
     if not string:
         return 0
     try:
         return int(string)
     except ValueError:
-        return float(string)
->>>>>>> 06c48dff
+        return float(string)