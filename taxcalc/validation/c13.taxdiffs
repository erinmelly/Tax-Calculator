<<<<<<< HEAD
TAXDIFF:ovar,#diffs,#1cdiffs,maxdiff[id]=  7     77     49    -18.50 [11610]
TAXDIFF:ovar,#diffs,#1cdiffs,maxdiff[id]=  9      6      0      0.90 [6453]
=======
TAXDIFF:ovar,#diffs,#1cdiffs,maxdiff[id]=  7    490     61    -27.75 [33442]
      #big_vardiffs_with_big_inctax_diff=              283
>>>>>>> 6b88565a
TAXDIFF:ovar,#diffs,#1cdiffs,maxdiff[id]= 17    181      0  74000.00 [48834]
TAXDIFF:ovar,#diffs,#1cdiffs,maxdiff[id]= 18    180      0 -17112.50 [20907]
TAXDIFF:ovar,#diffs,#1cdiffs,maxdiff[id]= 19    334    154  -1860.00 [91655]
TAXDIFF:ovar,#diffs,#1cdiffs,maxdiff[id]= 22     41      0   -720.00 [75518]
TAXDIFF:ovar,#diffs,#1cdiffs,maxdiff[id]= 24    620      0  -2100.00 [2827]
TAXDIFF:ovar,#diffs,#1cdiffs,maxdiff[id]= 25    142    142      0.01 [7593]
TAXDIFF:ovar,#diffs,#1cdiffs,maxdiff[id]= 26    355      0  38000.00 [88012]
TAXDIFF:ovar,#diffs,#1cdiffs,maxdiff[id]= 27    692    692     -0.01 [31]
TAXDIFF:ovar,#diffs,#1cdiffs,maxdiff[id]= 28    259     89  -1115.00 [91655]
TAXDIFF:ovar,#diffs,#1cdiffs,maxdiff[id]=  4    863    863     -0.01 [25262]<|MERGE_RESOLUTION|>--- conflicted
+++ resolved
@@ -1,10 +1,5 @@
-<<<<<<< HEAD
-TAXDIFF:ovar,#diffs,#1cdiffs,maxdiff[id]=  7     77     49    -18.50 [11610]
-TAXDIFF:ovar,#diffs,#1cdiffs,maxdiff[id]=  9      6      0      0.90 [6453]
-=======
 TAXDIFF:ovar,#diffs,#1cdiffs,maxdiff[id]=  7    490     61    -27.75 [33442]
       #big_vardiffs_with_big_inctax_diff=              283
->>>>>>> 6b88565a
 TAXDIFF:ovar,#diffs,#1cdiffs,maxdiff[id]= 17    181      0  74000.00 [48834]
 TAXDIFF:ovar,#diffs,#1cdiffs,maxdiff[id]= 18    180      0 -17112.50 [20907]
 TAXDIFF:ovar,#diffs,#1cdiffs,maxdiff[id]= 19    334    154  -1860.00 [91655]
